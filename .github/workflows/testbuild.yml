name: Test and Build

on:
  pull_request:
    types: [opened, synchronize, reopened]
  workflow_call:

permissions:
  contents: read

jobs:

  tests:
    runs-on: ubuntu-22.04
    steps:
    - uses: actions/checkout@v4
      with:
        fetch-depth: 0
    - uses: actions/setup-python@v5
      with:
        python-version: '3.11'
    - name: Python Version
      run: python --version
    - name: Update Pip
      run: python -m pip install --upgrade pip
    - name: Install dependencies
      run: pip install -r requirements.txt
    - name: Install rsatoolbox
      run: pip install .
    - name: Install test dependencies
      run: pip install -r tests/requirements.txt
    - name: Skeleton tests
      run: python -m unittest -v rsatoolbox.test
    - name: Unit tests
      run: pytest

  source:
    needs: tests
    runs-on: ${{ matrix.os }}
    strategy:
      matrix:
        python-version: ['3.8', '3.9', '3.10', '3.11', '3.12']
        os: [ubuntu-latest, macos-latest, windows-latest]
    steps:
    - uses: actions/checkout@v4
      with:
        fetch-depth: 0
    - uses: actions/setup-python@v5
      with:
        python-version: ${{ matrix.python-version }}
    - name: Python Version
      run: python --version
    - name: Update Pip
      run: python -m pip install --upgrade pip
    - name: Install Build
      run: pip install build setuptools
    - name: Build package
      run: python -m build --sdist
    - name: Install rsatoolbox (Linux, Mac)
      run: pip install dist/*
      if: matrix.os != 'windows-latest'
    - name: Install rsatoolbox (Windows)
      run: |
        $sdistfname = Get-ChildItem dist -Name
        pip install dist/$sdistfname
      if: matrix.os == 'windows-latest'
    - name: Install test dependencies
      run: pip install -r tests/requirements.txt
    - name: Skeleton tests
      run: python -m unittest -v rsatoolbox.test
    - name: Unit tests
      run: pytest
    - name: Check package compliance
      run: |
        pip install -q twine
        twine check dist/*
    - name: Store artifact
      uses: actions/upload-artifact@v3
      with:
        name: source
        path: dist/*
        if-no-files-found: error
        retention-days: 1

  binaries:
    needs: tests
    runs-on: ${{ matrix.os }}
    strategy:
      matrix:
        os: [ubuntu-latest, macos-latest, windows-latest]
    steps:
    - uses: actions/checkout@v4
      with:
        fetch-depth: 0
    - uses: actions/setup-python@v5
      with:
        python-version: '3.12'
    - name: Python Version
      run: python --version
    - name: Update Pip
      run: python -m pip install --upgrade pip
<<<<<<< HEAD
    - name: Build package
      uses: pypa/cibuildwheel@v2.16.5
      with:
        output-dir: dist
=======
    - name: Install cibuildwheel
      run: python -m pip install cibuildwheel==2.19.2
    - name: Build wheels
      run: python -m cibuildwheel --output-dir dist
>>>>>>> be201fcf
    - name: Check package compliance
      run: |
        pip install -q twine
        twine check dist/*
    - name: Store artifact
      uses: actions/upload-artifact@v4
      with:
        name: cibw-wheels-${{ matrix.os }}-${{ strategy.job-index }}
        path: dist/*.whl
        if-no-files-found: error
        retention-days: 1<|MERGE_RESOLUTION|>--- conflicted
+++ resolved
@@ -99,17 +99,10 @@
       run: python --version
     - name: Update Pip
       run: python -m pip install --upgrade pip
-<<<<<<< HEAD
-    - name: Build package
-      uses: pypa/cibuildwheel@v2.16.5
-      with:
-        output-dir: dist
-=======
     - name: Install cibuildwheel
       run: python -m pip install cibuildwheel==2.19.2
     - name: Build wheels
       run: python -m cibuildwheel --output-dir dist
->>>>>>> be201fcf
     - name: Check package compliance
       run: |
         pip install -q twine
