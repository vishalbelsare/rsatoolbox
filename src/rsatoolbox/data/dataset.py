--- conflicted
+++ resolved
@@ -686,7 +686,6 @@
             time_descriptors=time_descriptors)
         return dataset
 
-<<<<<<< HEAD
     def sort_by(self, by):
         """ sorts the dataset by a given observation descriptor
 
@@ -705,11 +704,6 @@
     def time_as_channels(self) -> Dataset:
         """Converts this to a standard Dataset "long format",
         where timepoints are represented as additional channels.
-=======
-    def convert_to_dataset(self, by):
-        """ converts to Dataset long format.
-            time dimension is absorbed into observation dimension
->>>>>>> c1e48fb3
 
         Args:
             by (str): the descriptor which indicates the time dimension in
