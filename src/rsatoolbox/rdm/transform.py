#!/usr/bin/env python3
# -*- coding: utf-8 -*-
""" transforms, which can be applied to RDMs
"""
from __future__ import annotations
from copy import deepcopy
import numpy as np
import networkx as nx
from scipy.stats import rankdata
from scipy.spatial.distance import squareform
from .rdms import RDMs


<<<<<<< HEAD
def rank_transform(rdms: RDMs, method: str = 'average'):
=======
def rank_transform(rdms: RDMs, method='average') -> RDMs:
>>>>>>> 273edfc6
    """ applies a rank_transform and generates a new RDMs object
    This assigns a rank to each dissimilarity estimate in the RDM,
    deals with rank ties and saves ranks as new dissimilarity estimates.
    As an effect, all non-diagonal entries of the RDM will
    range from 1 to (n_dim²-n_dim)/2, if the RDM has the dimensions
    n_dim x n_dim.

    Args:
        rdms(RDMs): RDMs object
        method(String):
            controls how ranks are assigned to equal values
            options are: ‘average’, ‘min’, ‘max’, ‘dense’, ‘ordinal’

    Returns:
        rdms_new(RDMs): RDMs object with rank transformed dissimilarities

    """
    dissimilarities = rdms.get_vectors()
    cfg = dict(method=method, nan_policy='omit')
    dissimilarities = np.array(
        [rankdata(dissimilarities[i], **cfg) for i in range(rdms.n_rdm)]
    )
    measure = rdms.dissimilarity_measure or ''
    if '(ranks)' not in measure:
        measure = (measure + ' (ranks)').strip()
    return RDMs(
        dissimilarities,
        dissimilarity_measure=measure,
        descriptors=deepcopy(rdms.descriptors),
        rdm_descriptors=deepcopy(rdms.rdm_descriptors),
        pattern_descriptors=deepcopy(rdms.pattern_descriptors)
    )


def sqrt_transform(rdms: RDMs, fun) -> RDMs:
    """ applies a square root transform and generates a new RDMs object
    This sets values blow 0 to 0 and takes a square root of each entry.
    It also adds a sqrt to the dissimilarity_measure entry.

    Args:
        rdms(RDMs): RDMs object

    Returns:
        rdms_new(RDMs): RDMs object with sqrt transformed dissimilarities

    """
    dissimilarities = rdms.get_vectors()
    dissimilarities[dissimilarities < 0] = 0
    dissimilarities = np.sqrt(dissimilarities)
    if rdms.dissimilarity_measure is None:
        dissimilarity_measure = 'sqrt of unknown measure'
    elif rdms.dissimilarity_measure == 'squared euclidean':
        dissimilarity_measure = 'euclidean'
    elif rdms.dissimilarity_measure == 'squared mahalanobis':
        dissimilarity_measure = 'mahalanobis'
    else:
        dissimilarity_measure = 'sqrt of' + rdms.dissimilarity_measure
    rdms_new = RDMs(dissimilarities,
                    dissimilarity_measure=dissimilarity_measure,
                    descriptors=deepcopy(rdms.descriptors),
                    rdm_descriptors=deepcopy(rdms.rdm_descriptors),
                    pattern_descriptors=deepcopy(rdms.pattern_descriptors))
    return rdms_new


def positive_transform(rdms: RDMs, fun) -> RDMs:
    """ sets all negative entries in an RDM to zero and returns a new RDMs

    Args:
        rdms(RDMs): RDMs object

    Returns:
        rdms_new(RDMs): RDMs object with sqrt transformed dissimilarities

    """
    dissimilarities = rdms.get_vectors()
    dissimilarities[dissimilarities < 0] = 0
    rdms_new = RDMs(dissimilarities,
                    dissimilarity_measure=rdms.dissimilarity_measure,
                    descriptors=deepcopy(rdms.descriptors),
                    rdm_descriptors=deepcopy(rdms.rdm_descriptors),
                    pattern_descriptors=deepcopy(rdms.pattern_descriptors))
    return rdms_new


def transform(rdms: RDMs, fun) -> RDMs:
    """ applies an arbitray function ``fun`` to the dissimilarities and
    returns a new RDMs object.

    Args:
        rdms(RDMs): RDMs object

    Returns:
        rdms_new(RDMs): RDMs object with sqrt transformed dissimilarities

    """
    dissimilarities = rdms.get_vectors()
    dissimilarities = fun(dissimilarities)
    if rdms.dissimilarity_measure is None:
        meas = 'transformed unknown measure'
    else:
        meas = 'transformed ' + rdms.dissimilarity_measure
    rdms_new = RDMs(dissimilarities,
                    dissimilarity_measure=meas,
                    descriptors=deepcopy(rdms.descriptors),
                    rdm_descriptors=deepcopy(rdms.rdm_descriptors),
                    pattern_descriptors=deepcopy(rdms.pattern_descriptors))
    return rdms_new


def minmax_transform(rdms: RDMs) -> RDMs:
    '''applies a minmax transform to the dissimilarities and returns a new
    RDMs object.

    Args:
        rdms(RDMs): RDMs object

    Returns:
        rdms_new(RDMs): RDMs object with minmax transformed dissimilarities
    '''
    dissimilarities = rdms.get_vectors()
    for i in range(rdms.n_rdm):
        d_max = dissimilarities[i].max()
        d_min = dissimilarities[i].min()
        dissimilarities[i] = (dissimilarities[i] - d_min) / (d_max - d_min)
    if rdms.dissimilarity_measure is None:
        meas = 'minmax transformed unknown measure'
    else:
        meas = 'minmax transformed ' + rdms.dissimilarity_measure
    rdms_new = RDMs(dissimilarities,
                    dissimilarity_measure=meas,
                    descriptors=deepcopy(rdms.descriptors),
                    rdm_descriptors=deepcopy(rdms.rdm_descriptors),
                    pattern_descriptors=deepcopy(rdms.pattern_descriptors))
    return rdms_new


def geotopological_transform(rdms: RDMs, low: float, up: float) -> RDMs:
    '''applies a geo-topological transform to the dissimilarities and returns
    a new RDMs object.

    Reference: Lin, B., & Kriegeskorte, N. (2023). The Topology and Geometry
    of Neural Representations. arXiv preprint arXiv:2309.11028.

    Args:
        rdms(RDMs): RDMs object
        low(float): lower quantile
        up(float): upper quantile

    Returns:
        rdms_new(RDMs): RDMs object with geotopological transformed dissimilarities
    '''
    dissimilarities = rdms.get_vectors()
    gt_min = np.quantile(dissimilarities, low)
    gt_max = np.quantile(dissimilarities, up)
    dissimilarities[dissimilarities < gt_min] = 0
    dissimilarities[(dissimilarities >= gt_min) & (dissimilarities <= gt_max)] = (
        dissimilarities[(dissimilarities >= gt_min) & (dissimilarities <= gt_max)] - gt_min
    ) / (gt_max - gt_min)
    dissimilarities[dissimilarities > gt_max] = 1
    if rdms.dissimilarity_measure is None:
        meas = 'geo-topological transformed unknown measure'
    else:
        meas = 'geo-topological transformed ' + rdms.dissimilarity_measure
    rdms_new = RDMs(dissimilarities,
                    dissimilarity_measure=meas,
                    descriptors=deepcopy(rdms.descriptors),
                    rdm_descriptors=deepcopy(rdms.rdm_descriptors),
                    pattern_descriptors=deepcopy(rdms.pattern_descriptors))
    return rdms_new


def geodesic_transform(rdms: RDMs) -> RDMs:
    '''applies a geodesic transform to the dissimilarities and returns a
    new RDMs object.

    Reference: Lin, B., & Kriegeskorte, N. (2023). The Topology and Geometry
    of Neural Representations. arXiv preprint arXiv:2309.11028.

    Args:
        rdms(RDMs): RDMs object

    Returns:
        rdms_new(RDMs): RDMs object with geodesic transformed dissimilarities
    '''
    dissimilarities = minmax_transform(rdms).get_vectors()
    for i in range(rdms.n_rdm):
        G = nx.from_numpy_array(squareform(dissimilarities[i]))
        long_edges = []
        long_edges = list(
            filter(lambda e: e[2] == 1, (e for e in G.edges.data("weight"))))
        le_ids = list(e[:2] for e in long_edges)
        G.remove_edges_from(le_ids)
        dissimilarities[i] = squareform(np.array(nx.floyd_warshall_numpy(G)))
    if rdms.dissimilarity_measure is None:
        meas = 'geodesic transformed unknown measure'
    else:
        meas = 'geodesic transformed ' + rdms.dissimilarity_measure
    rdms_new = RDMs(dissimilarities,
                    dissimilarity_measure=meas,
                    descriptors=deepcopy(rdms.descriptors),
                    rdm_descriptors=deepcopy(rdms.rdm_descriptors),
                    pattern_descriptors=deepcopy(rdms.pattern_descriptors))
    return rdms_new<|MERGE_RESOLUTION|>--- conflicted
+++ resolved
@@ -11,11 +11,7 @@
 from .rdms import RDMs
 
 
-<<<<<<< HEAD
-def rank_transform(rdms: RDMs, method: str = 'average'):
-=======
-def rank_transform(rdms: RDMs, method='average') -> RDMs:
->>>>>>> 273edfc6
+def rank_transform(rdms: RDMs, method: str = 'average') -> RDMs:
     """ applies a rank_transform and generates a new RDMs object
     This assigns a rank to each dissimilarity estimate in the RDM,
     deals with rank ties and saves ranks as new dissimilarity estimates.
