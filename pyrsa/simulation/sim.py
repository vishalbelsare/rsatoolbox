--- conflicted
+++ resolved
@@ -188,17 +188,10 @@
     # Now produce data with the known second-moment matrix
     # Use positive eigenvectors only
     # (cholesky does not work with rank-deficient matrices)
-<<<<<<< HEAD
-    L, D, perm = sl.ldl(G)
-    D[D <= 0] = 0
-    D_root = np.sqrt(D)
-    chol_G = L @ D_root
-=======
     L, D, _ = sl.ldl(G)
     D[D < 1e-15] = 0
     D = np.sqrt(D)
     chol_G = L @ D
->>>>>>> ff4a6fd2
     true_U = (chol_G @ true_U)
     if n_channel_final:
         true_U = true_U[:, :n_channel_final]
