from .rdm_plot import show_rdm
<<<<<<< HEAD
from .vis import mds, rdm_dimension_reduction
from .model_plot import plot_model_comparison
from .icon import Icon
from .icon import icons_from_folder
=======
from .mds_plot import mds, rdm_dimension_reduction
from .model_plot import plot_model_comparison
>>>>>>> 01dbf872
<|MERGE_RESOLUTION|>--- conflicted
+++ resolved
@@ -1,10 +1,5 @@
 from .rdm_plot import show_rdm
-<<<<<<< HEAD
-from .vis import mds, rdm_dimension_reduction
+from .mds_plot import mds, rdm_dimension_reduction
 from .model_plot import plot_model_comparison
 from .icon import Icon
-from .icon import icons_from_folder
-=======
-from .mds_plot import mds, rdm_dimension_reduction
-from .model_plot import plot_model_comparison
->>>>>>> 01dbf872
+from .icon import icons_from_folder