--- conflicted
+++ resolved
@@ -1,15 +1,9 @@
 #!/usr/bin/env python3
 # -*- coding: utf-8 -*-
 """
-<<<<<<< HEAD
 Functions for estimating the precision matrix based on the covariance of
 either the residuals (temporal based precision matrix) or of the measurements
 (instance based precision matrix)
-
-=======
-Noise handling operations, especially estimating covariances and precisions
-from residuals
->>>>>>> 8b97bc2e
 """
 
 from collections.abc import Iterable
@@ -187,7 +181,6 @@
     assert "Dataset" in str(type(dataset)), "Provided object is not a dataset"
     assert obs_desc in dataset.obs_descriptors.keys(), \
         "obs_desc not contained in the dataset's obs_descriptors"
-    
     tensor, _ = dataset.get_measurements_tensor(obs_desc)
     if dof is None:
         dof = tensor.shape[0] * tensor.shape[2] - 1
@@ -195,7 +188,6 @@
     s_mean, xt_x_mean = sample_covariance_3d(tensor)
     # apply shrinkage transform
     s_shrink = shrinkage_transform(s_mean, xt_x_mean, dof)
-    
     return s_shrink
 
 
