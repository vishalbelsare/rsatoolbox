#!/usr/bin/env python3
# -*- coding: utf-8 -*-
"""
Comparison methods for comparing two RDMs objects
"""
import numpy as np
import scipy.stats
from scipy.stats._stats import _kendall_dis
from pyrsa.util.matrix import pairwise_contrast_sparse
from pyrsa.util.rdm_utils import _get_n_from_reduced_vectors
from pyrsa.util.rdm_utils import _get_n_from_length
from pyrsa.util.matrix import row_col_indicator_g


def compare(rdm1, rdm2, method='cosine', sigma_k=None):
    """calculates the similarity between two RDMs objects using a chosen method

    Args:
        rdm1 (pyrsa.rdm.RDMs):
            first set of RDMs
        rdm2 (pyrsa.rdm.RDMs):
            second set of RDMs
        method (string):
            which method to use, options are:
            'cosine' = cosine similarity
            'spearman' = spearman rank correlation
            'corr' = pearson correlation
            'kendall' = kendall-tau b
            'tau-a' = kendall-tau a
            'rho-a' = spearman correlation without tie correction
            'corr_cov' = pearson correlation after whitening
            'cosine_cov' = unbiased distance correlation
                which is equivalent to the cosine dinstance after whitening
        sigma_k (numpy.ndarray):
            covariance matrix of the pattern estimates
            Used only for corr_cov and cosine_cov

    Returns:
        numpy.ndarray: dist:
            pariwise similarities between the RDMs from the RDMs objects

    """
    if method == 'cosine':
        sim = compare_cosine(rdm1, rdm2)
    elif method == 'spearman':
        sim = compare_spearman(rdm1, rdm2)
    elif method == 'corr':
        sim = compare_correlation(rdm1, rdm2)
    elif method == 'kendall' or method == 'tau-b':
        sim = compare_kendall_tau(rdm1, rdm2)
    elif method == 'tau-a':
        sim = compare_kendall_tau_a(rdm1, rdm2)
    elif method == 'rho-a':
        sim = compare_rho_a(rdm1, rdm2)
    elif method == 'corr_cov':
        sim = compare_correlation_cov_weighted(rdm1, rdm2, sigma_k=sigma_k)
    elif method == 'cosine_cov':
        sim = compare_cosine_cov_weighted(rdm1, rdm2, sigma_k=sigma_k)
    else:
        raise ValueError('Unknown RDM comparison method requested!')
    return sim


def compare_cosine(rdm1, rdm2):
    """calculates the cosine similarities between two RDMs objects

    Args:
        rdm1 (pyrsa.rdm.RDMs):
            first set of RDMs
        rdm2 (pyrsa.rdm.RDMs):
            second set of RDMs
    Returns:
        numpy.ndarray: dist
            cosine similarity between the two RDMs

    """
    vector1, vector2, _ = _parse_input_rdms(rdm1, rdm2)
    sim = _cosine(vector1, vector2)
    return sim


def compare_correlation(rdm1, rdm2):
    """calculates the correlations between two RDMs objects

    Args:
        rdm1 (pyrsa.rdm.RDMs):
            first set of RDMs
        rdm2 (pyrsa.rdm.RDMs):
            second set of RDMs
    Returns:
        numpy.ndarray: dist:
            correlations between the two RDMs

    """
    vector1, vector2, _ = _parse_input_rdms(rdm1, rdm2)
    # compute by subtracting the mean and then calculating cosine similarity
    vector1 = vector1 - np.mean(vector1, 1, keepdims=True)
    vector2 = vector2 - np.mean(vector2, 1, keepdims=True)
    sim = _cosine(vector1, vector2)
    return sim


def compare_cosine_cov_weighted(rdm1, rdm2, sigma_k=None):
    """calculates the cosine similarities between two RDMs objects

    Args:
        rdm1 (pyrsa.rdm.RDMs):
            first set of RDMs
        rdm2 (pyrsa.rdm.RDMs):
            second set of RDMs
    Returns:
        numpy.ndarray: dist:
            cosine similarities between the two RDMs

    """
    vector1, vector2, nan_idx = _parse_input_rdms(rdm1, rdm2)
    sim = _cosine_cov_weighted(vector1, vector2, sigma_k, nan_idx)
    return sim


def compare_correlation_cov_weighted(rdm1, rdm2, sigma_k=None):
    """calculates the correlations between two RDMs objects after whitening
    with the covariance of the entries

    Args:
        rdm1 (pyrsa.rdm.RDMs):
            first set of RDMs
        rdm2 (pyrsa.rdm.RDMs):
            second set of RDMs

    Returns:
        numpy.ndarray: dist:
            correlations between the two RDMs

    """
    vector1, vector2, nan_idx = _parse_input_rdms(rdm1, rdm2)
    # compute by subtracting the mean and then calculating cosine similarity
    vector1 = vector1 - np.mean(vector1, 1, keepdims=True)
    vector2 = vector2 - np.mean(vector2, 1, keepdims=True)
    sim = _cosine_cov_weighted(vector1, vector2, sigma_k, nan_idx)
    return sim


def compare_spearman(rdm1, rdm2):
    """calculates the spearman rank correlations between
    two RDMs objects

    Args:
        rdm1 (pyrsa.rdm.RDMs):
            first set of RDMs
        rdm2 (pyrsa.rdm.RDMs):
            second set of RDMs
    Returns:
        numpy.ndarray: dist:
            rank correlations between the two RDMs

    """
    vector1, vector2, _ = _parse_input_rdms(rdm1, rdm2)
    vector1 = np.apply_along_axis(scipy.stats.rankdata, 1, vector1)
    vector2 = np.apply_along_axis(scipy.stats.rankdata, 1, vector2)
    vector1 = vector1 - np.mean(vector1, 1, keepdims=True)
    vector2 = vector2 - np.mean(vector2, 1, keepdims=True)
    sim = _cosine(vector1, vector2)
    return sim


def compare_rho_a(rdm1, rdm2):
    """calculates the spearman rank correlations between
    two RDMs objects without tie correction

    Args:
        rdm1 (pyrsa.rdm.RDMs):
            first set of RDMs
        rdm2 (pyrsa.rdm.RDMs):
            second set of RDMs
    Returns:
        numpy.ndarray: dist:
            rank correlations between the two RDMs

    """
    vector1, vector2, _ = _parse_input_rdms(rdm1, rdm2)
    vector1 = np.apply_along_axis(scipy.stats.rankdata, 1, vector1)
    vector2 = np.apply_along_axis(scipy.stats.rankdata, 1, vector2)
    vector1 = vector1 - np.mean(vector1, 1, keepdims=True)
    vector2 = vector2 - np.mean(vector2, 1, keepdims=True)
    n = vector1.shape[1]
    sim = np.einsum('ij,kj->ik', vector1, vector2) / (n ** 3 - n) * 12
    return sim


def compare_kendall_tau(rdm1, rdm2):
    """calculates the Kendall-tau bs between two RDMs objects.
    Kendall-tau b is the version, which corrects for ties.
    We here use the implementation from scipy.

        Args:
            rdm1 (pyrsa.rdm.RDMs):
                first set of RDMs
            rdm2 (pyrsa.rdm.RDMs):
                second set of RDMs
        Returns:
            numpy.ndarray: dist:
                kendall-tau correlation between the two RDMs
    """
    vector1, vector2, _ = _parse_input_rdms(rdm1, rdm2)
    sim = _all_combinations(vector1, vector2, _kendall_tau)
    return sim


def compare_kendall_tau_a(rdm1, rdm2):
    """calculates the Kendall-tau a based distance between two RDMs objects.
    adequate when some models predict ties

        Args:
            rdm1 (pyrsa.rdm.RDMs):
                first set of RDMs
            rdm2 (pyrsa.rdm.RDMs):
                second set of RDMs
        Returns:
            numpy.ndarray: dist:
                kendall-tau a between the two RDMs
    """
    vector1, vector2, _ = _parse_input_rdms(rdm1, rdm2)
    sim = _all_combinations(vector1, vector2, _tau_a)
    return sim


def _all_combinations(vectors1, vectors2, func):
    """runs a function func on all combinations of v1 in vectors1
    and v2 in vectors2 and puts the results into an array

    Args:
        vectors1 (numpy.ndarray):
            first set of values
        vectors1 (numpy.ndarray):
            second set of values
        func (function):
            function to be applied, should take two input vectors
            and return one scalar
    Returns:
        numpy.ndarray: value: function result over all pairs

    """
    value = np.empty((len(vectors1), len(vectors2)))
    k1 = 0
    for v1 in vectors1:
        k2 = 0
        for v2 in vectors2:
            value[k1, k2] = func(v1, v2)
            k2 += 1
        k1 += 1
    return value


def _cosine_cov_weighted_slow(vector1, vector2, sigma_k=None, nan_idx=None):
    """computes the cosine similarities between two sets of vectors
    after whitening by their covariance.

    Args:
        vector1 (numpy.ndarray):
            first vectors (2D)
        vector1 (numpy.ndarray):
            second vectors (2D)
        sigma_k (Matrix):
            optional, covariance between pattern estimates
        nan_idx (numpy.ndarray):
            vector of non-nan entries from input parsing

    Returns:
        cos (float):
            cosine of the angle between vectors

    """
<<<<<<< HEAD
    n_cond = _get_n_from_reduced_vectors(vector1.shape[1])
    v = _get_v(n_cond, sigma_k)
=======
    if nan_idx is not None:
        n_cond = _get_n_from_reduced_vectors(nan_idx.reshape(1, -1))
        v = _get_v(n_cond, sigma_k)
        v = v[nan_idx][:, nan_idx]
    else:
        n_cond = _get_n_from_reduced_vectors(vector1)
        v = _get_v(n_cond, sigma_k)
>>>>>>> 56b90ff4
    # compute V^-1 vector1/2 for all vectors by solving Vx = vector1/2
    vector1_m = np.array([scipy.sparse.linalg.cg(v, vector1[i], atol=0)[0]
                          for i in range(vector1.shape[0])])
    vector2_m = np.array([scipy.sparse.linalg.cg(v, vector2[i], atol=0)[0]
                          for i in range(vector2.shape[0])])
    # compute the inner products v1^T (V^-1 v2) for all combinations
    cos = np.einsum('ij,kj->ik', vector1, vector2_m)
    # divide by sqrt(v1^T (V^-1 v1))
    cos /= np.sqrt(np.einsum('ij,ij->i', vector1,
                             vector1_m)).reshape((-1, 1))
    # divide by sqrt(v2^T (V^-1 v2))
    cos /= np.sqrt(np.einsum('ij,ij->i', vector2,
                             vector2_m)).reshape((1, -1))
    return cos


def _cosine_cov_weighted(vector1, vector2, sigma_k=None, nan_idx=None):
    """computes the cosine angles between two sets of vectors
    weighted by the covariance
    If no covariance is given this is computed using the linear CKA,
    which is equivalent in this case and faster to compute.
    Otherwise reverts to _cosine_cov_weighted_slow.

    Args:
        vector1 (numpy.ndarray):
            first vectors (2D)
        vector1 (numpy.ndarray):
            second vectors (2D)
        sigma_k (Matrix):
            optional, covariance between pattern estimates

    Returns:
        cos (float):
            cosine angle between vectors

    """
    if (sigma_k is not None) and (sigma_k.ndim >= 2):
        cos = _cosine_cov_weighted_slow(
            vector1, vector2, sigma_k=sigma_k, nan_idx=nan_idx)
    else:
        if nan_idx is None:
            nan_idx = np.ones(vector1[0].shape, np.bool)
        # Compute the extended version of RDM vectors in whitened space
        vector1_m = _cov_weighting(vector1, nan_idx, sigma_k)
        vector2_m = _cov_weighting(vector2, nan_idx, sigma_k)
        # compute the inner products v1^T v2 for all combinations
        cos = np.einsum('ij,kj->ik', vector1_m, vector2_m)
        # divide by sqrt(v1^T v1)
        cos /= np.sqrt(np.einsum('ij,ij->i', vector1_m,
                                 vector1_m)).reshape((-1, 1))
        # divide by sqrt(v2^T v2)
        cos /= np.sqrt(np.einsum('ij,ij->i', vector2_m,
                                 vector2_m)).reshape((1, -1))
    return cos


def _cov_weighting(vector, nan_idx, sigma_k=None):
    """Transforms an array of RDM vectors in to representation
    in which the elements are isotropic. This is a stretched-out
    second moment matrix, with the diagonal elements appended.
    To account for the fact that the off-diagonal elements are
    only there once, they are multipled by 2

    Args:
        vector (numpy.ndarray):
            RDM vectors (2D) N x n_dist

    Returns:
        vector_w:
            weighted vectors (M x n_dist + n_cond)

    """
    N, n_dist = vector.shape
<<<<<<< HEAD
    n_cond = _get_n_from_reduced_vectors(vector.shape[1])
=======
    n_cond = _get_n_from_length(nan_idx.shape[0])
>>>>>>> 56b90ff4
    vector_w = -0.5 * np.c_[vector, np.zeros((N, n_cond))]
    rowI, colI = row_col_indicator_g(n_cond)
    sumI = rowI + colI
    if np.all(nan_idx):
        # column and row means
        m = vector_w @ sumI / n_cond
        # Overall mean
        mm = np.sum(vector_w * 2, axis=1, keepdims=True) / (n_cond * n_cond)
        # subtract the column and row means and add overall mean
        vector_w = vector_w - m @ sumI.T + mm
        if sigma_k is not None:
            if sigma_k.ndim == 1:
                sigma_k_sqrt = np.sqrt(sigma_k)
                vector_w /= rowI @ sigma_k_sqrt
                vector_w /= colI @ sigma_k_sqrt
            elif sigma_k.ndim == 2:
                l_sigma_k = np.linalg.inv(np.linalg.cholesky(sigma_k))
                Gs = np.empty((vector.shape[0], n_cond, n_cond))
                for i_vec in range(vector.shape[0]):
                    G = scipy.spatial.distance.squareform(
                        vector_w[i_vec, :n_dist])
                    np.fill_diagonal(G, vector_w[i_vec, n_dist:])
                    Gs[i_vec] = G
                # These two are the slow lines for this whitening
                Gs = np.einsum('ij,mjk,lk->mil', l_sigma_k, Gs, l_sigma_k)
                vector_w = np.einsum('ij,mjk,ik->mi', rowI, Gs, colI)
    else:
        nan_idx_ext = np.concatenate((nan_idx, np.ones(n_cond, np.bool)))
        sumI = sumI[nan_idx_ext]
        # get matrix for double centering with missing values:
        sumI[n_dist:, :] /= 2
        diag = np.concatenate((np.ones((n_dist, 1)) / 2, np.ones((n_cond, 1))))
        # one line version much faster here!
        vector_w = vector_w - (
            vector_w
            @ sumI @ np.linalg.inv(sumI.T @ (diag * sumI)) @ (diag * sumI).T)
        if sigma_k is not None:
            if sigma_k.ndim == 1:
                sigma_k_sqrt = np.sqrt(sigma_k)
                vector_w /= rowI[nan_idx_ext] @ sigma_k_sqrt
                vector_w /= colI[nan_idx_ext] @ sigma_k_sqrt
            elif sigma_k.ndim == 2:
                raise ValueError('cannot handle sigma_k and nans')
    # Weight the off-diagnoal terms double
    vector_w[:, :n_dist] = vector_w[:, :n_dist] * np.sqrt(2)
    return vector_w


def _cosine(vector1, vector2):
    """computes the cosine angles between two sets of vectors

    Args:
        vector1 (numpy.ndarray):
            first vectors (2D)
        vector1 (numpy.ndarray):
            second vectors (2D)
    Returns:
        cos (float):
            cosine angle between vectors

    """
    # compute all inner products
    cos = np.einsum('ij,kj->ik', vector1, vector2)
    # divide by sqrt of the inner products with themselves
    cos /= np.sqrt(np.einsum('ij,ij->i', vector1, vector1)).reshape((-1, 1))
    cos /= np.sqrt(np.einsum('ij,ij->i', vector2, vector2)).reshape((1, -1))
    return cos


def _kendall_tau(vector1, vector2):
    """computes the kendall-tau between two vectors

    Args:
        vector1 (numpy.ndarray):
            first vector
        vector1 (numpy.ndarray):
            second vector
    Returns:
        tau (float):
            kendall-tau

    """
    tau = scipy.stats.kendalltau(vector1, vector2).correlation
    return tau


def _tau_a(vector1, vector2):
    """computes kendall-tau a between two vectors
    based on modifying scipy.stats.kendalltau

    Args:
        vector1 (numpy.ndarray):
            first vector
        vector1 (numpy.ndarray):
            second vector
    Returns:
        tau (float):
            kendall-tau a

    """
    size = vector1.size
    vector1, vector2 = _sort_and_rank(vector1, vector2)
    vector2, vector1 = _sort_and_rank(vector2, vector1)
    dis = _kendall_dis(vector1, vector2)  # discordant pairs
    obs = np.r_[True, (vector1[1:] != vector1[:-1]) |
                      (vector2[1:] != vector2[:-1]), True]
    cnt = np.diff(np.nonzero(obs)[0]).astype('int64', copy=False)
    ntie = (cnt * (cnt - 1) // 2).sum()  # joint ties
    xtie, x0, x1 = _count_rank_tie(vector1)     # ties in x, stats
    ytie, y0, y1 = _count_rank_tie(vector2)     # ties in y, stats
    tot = (size * (size - 1)) // 2
    # Note that tot = con + dis + (xtie - ntie) + (ytie - ntie) + ntie
    #               = con + dis + xtie + ytie - ntie
    con_minus_dis = tot - xtie - ytie + ntie - 2 * dis
    tau = con_minus_dis / tot
    # Limit range to fix computational errors
    tau = min(1., max(-1., tau))
    return tau


def _sort_and_rank(vector1, vector2):
    """does the sort and rank step of the _tau calculation"""
    perm = np.argsort(vector2, kind='mergesort')
    vector1 = vector1[perm]
    vector2 = vector2[perm]
    vector2 = np.r_[True, vector2[1:] != vector2[:-1]].cumsum(dtype=np.intp)
    return vector1, vector2


def _count_rank_tie(ranks):
    """ counts tied ranks for kendall-tau calculation"""
    cnt = np.bincount(ranks).astype('int64', copy=False)
    cnt = cnt[cnt > 1]
    return ((cnt * (cnt - 1) // 2).sum(),
            (cnt * (cnt - 1.) * (cnt - 2)).sum(),
            (cnt * (cnt - 1.) * (2*cnt + 5)).sum())


def _get_v(n_cond, sigma_k):
    """ get the rdm covariance from sigma_k """
    # calculate Xi
    c_mat = pairwise_contrast_sparse(np.arange(n_cond))
    if sigma_k is None:
        xi = c_mat @ c_mat.transpose()
    elif sigma_k.ndim == 1:
        sigma_k = scipy.sparse.diags(sigma_k)
        xi = c_mat @ sigma_k @ c_mat.transpose()
    else:
        sigma_k = scipy.sparse.csr_matrix(sigma_k)
        xi = c_mat @ sigma_k @ c_mat.transpose()
    # calculate V
    v = xi.multiply(xi).tocsc()
    return v


def _parse_input_rdms(rdm1, rdm2):
    """Gets the vector representation of input RDMs, raises an error if
    the two RDMs objects have different dimensions

    Args:
        rdm1 (pyrsa.rdm.RDMs):
            first set of RDMs
        rdm2 (pyrsa.rdm.RDMs):
            second set of RDMs

    """
    if not isinstance(rdm1, np.ndarray):
        vector1 = rdm1.get_vectors()
    else:
        if len(rdm1.shape) == 1:
            vector1 = rdm1.reshape(1, -1)
        else:
            vector1 = rdm1
    if not isinstance(rdm2, np.ndarray):
        vector2 = rdm2.get_vectors()
    else:
        if len(rdm2.shape) == 1:
            vector2 = rdm2.reshape(1, -1)
        else:
            vector2 = rdm2
    if not vector1.shape[1] == vector2.shape[1]:
        raise ValueError('rdm1 and rdm2 must be RDMs of equal shape')
    nan_idx1 = ~np.isnan(vector1)
    nan_idx2 = ~np.isnan(vector2)
    nan_idx = np.all(nan_idx1, 0) & np.all(nan_idx2, 0)
    vector1_no_nan = vector1[:, nan_idx]
    vector2_no_nan = vector2[:, nan_idx]
    return vector1_no_nan, vector2_no_nan, nan_idx<|MERGE_RESOLUTION|>--- conflicted
+++ resolved
@@ -271,10 +271,6 @@
             cosine of the angle between vectors
 
     """
-<<<<<<< HEAD
-    n_cond = _get_n_from_reduced_vectors(vector1.shape[1])
-    v = _get_v(n_cond, sigma_k)
-=======
     if nan_idx is not None:
         n_cond = _get_n_from_reduced_vectors(nan_idx.reshape(1, -1))
         v = _get_v(n_cond, sigma_k)
@@ -282,7 +278,6 @@
     else:
         n_cond = _get_n_from_reduced_vectors(vector1)
         v = _get_v(n_cond, sigma_k)
->>>>>>> 56b90ff4
     # compute V^-1 vector1/2 for all vectors by solving Vx = vector1/2
     vector1_m = np.array([scipy.sparse.linalg.cg(v, vector1[i], atol=0)[0]
                           for i in range(vector1.shape[0])])
@@ -356,11 +351,7 @@
 
     """
     N, n_dist = vector.shape
-<<<<<<< HEAD
-    n_cond = _get_n_from_reduced_vectors(vector.shape[1])
-=======
     n_cond = _get_n_from_length(nan_idx.shape[0])
->>>>>>> 56b90ff4
     vector_w = -0.5 * np.c_[vector, np.zeros((N, n_cond))]
     rowI, colI = row_col_indicator_g(n_cond)
     sumI = rowI + colI
