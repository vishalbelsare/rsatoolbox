--- conflicted
+++ resolved
@@ -108,11 +108,7 @@
     def __getitem__(self, idx):
         """
         allows indexing with []
-<<<<<<< HEAD
-        also allows use of "for in" loops
-=======
         and iterating over RDMs with `for rdm in rdms:`
->>>>>>> 22b008f4
         """
         idx = np.array(idx)
         dissimilarities = self.dissimilarities[idx].reshape(
