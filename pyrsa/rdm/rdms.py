#!/usr/bin/env python3
# -*- coding: utf-8 -*-
"""
Definition of RSA RDMs class and subclasses

@author: baihan
"""
<<<<<<< HEAD

import os
import numpy as np
=======
from copy import deepcopy
>>>>>>> 74ac3953
from collections.abc import Iterable
import numpy as np
from pyrsa.rdm.combine import _mean
from pyrsa.util.rdm_utils import batch_to_vectors
from pyrsa.util.rdm_utils import batch_to_matrices
from pyrsa.util.descriptor_utils import format_descriptor
from pyrsa.util.descriptor_utils import num_index
from pyrsa.util.descriptor_utils import bool_index
from pyrsa.util.descriptor_utils import subset_descriptor
from pyrsa.util.descriptor_utils import check_descriptor_length_error
from pyrsa.util.descriptor_utils import append_descriptor
from pyrsa.util.data_utils import extract_dict
from pyrsa.util.file_io import write_dict_hdf5
from pyrsa.util.file_io import write_dict_pkl
from pyrsa.util.file_io import read_dict_hdf5
from pyrsa.util.file_io import read_dict_pkl
from pyrsa.util.file_io import remove_file


class RDMs:
    """ RDMs class

    Args:
        dissimilarities (numpy.ndarray):
            either a 2d np-array (n_rdm x vectorform of dissimilarities)
            or a 3d np-array (n_rdm x n_cond x n_cond)
        dissimilarity_measure (String):
            a description of the dissimilarity measure (e.g. 'Euclidean')
        descriptors (dict):
            descriptors with 1 value per RDMs object
        rdm_descriptors (dict):
            descriptors with 1 value per RDM
        pattern_descriptors (dict):
            descriptors with 1 value per RDM column

    Attributes:
        n_rdm(int): number of rdms
        n_cond(int): number of patterns

    """

    def __init__(self, dissimilarities,
                 dissimilarity_measure=None,
                 descriptors=None,
                 rdm_descriptors=None,
                 pattern_descriptors=None):
        self.dissimilarities, self.n_rdm, self.n_cond = \
            batch_to_vectors(dissimilarities)
        if descriptors is None:
            self.descriptors = {}
        else:
            self.descriptors = descriptors
        if rdm_descriptors is None:
            self.rdm_descriptors = {}
        else:
            for k, v in rdm_descriptors.items():
                if not isinstance(v, Iterable) or isinstance(v, str):
                    rdm_descriptors[k] = [v]
            check_descriptor_length_error(rdm_descriptors,
                                          'rdm_descriptors',
                                          self.n_rdm)
            self.rdm_descriptors = rdm_descriptors
        if pattern_descriptors is None:
            self.pattern_descriptors = {}
        else:
            for k, v in pattern_descriptors.items():
                if not isinstance(v, Iterable) or isinstance(v, str):
                    pattern_descriptors[k] = [v]
            check_descriptor_length_error(pattern_descriptors,
                                          'pattern_descriptors',
                                          self.n_cond)
            self.pattern_descriptors = pattern_descriptors
        if 'index' not in self.pattern_descriptors.keys():
            self.pattern_descriptors['index'] = list(range(self.n_cond))
        if 'index' not in self.rdm_descriptors.keys():
            self.rdm_descriptors['index'] = list(range(self.n_rdm))
        self.dissimilarity_measure = dissimilarity_measure

    def __repr__(self):
        """
        defines string which is printed for the object
        """
        return (f'pyrsa.rdm.{self.__class__.__name__}(\n'
                f'dissimilarity_measure = \n{self.dissimilarity_measure}\n'
                f'dissimilarities = \n{self.dissimilarities}\n'
                f'descriptors = \n{self.descriptors}\n'
                f'rdm_descriptors = \n{self.rdm_descriptors}\n'
                f'pattern_descriptors = \n{self.pattern_descriptors}\n'
                )

    def __str__(self):
        """
        defines the output of print
        """
        string_desc = format_descriptor(self.descriptors)
        rdm_desc = format_descriptor(self.rdm_descriptors)
        pattern_desc = format_descriptor(self.pattern_descriptors)
        diss = self.get_matrices()[0]
        return (f'pyrsa.rdm.{self.__class__.__name__}\n'
                f'{self.n_rdm} RDM(s) over {self.n_cond} conditions\n\n'
                f'dissimilarity_measure = \n{self.dissimilarity_measure}\n\n'
                f'dissimilarities[0] = \n{diss}\n\n'
                f'descriptors: \n{string_desc}\n'
                f'rdm_descriptors: \n{rdm_desc}\n'
                f'pattern_descriptors: \n{pattern_desc}\n'
                )

    def __getitem__(self, idx):
        """
        allows indexing with []
        and iterating over RDMs with `for rdm in rdms:`
        """
        dissimilarities = self.dissimilarities[np.array(idx)].reshape(
            -1, self.dissimilarities.shape[1])
        rdm_descriptors = subset_descriptor(self.rdm_descriptors, idx)
        rdms = RDMs(dissimilarities,
                    dissimilarity_measure=self.dissimilarity_measure,
                    descriptors=self.descriptors,
                    rdm_descriptors=rdm_descriptors,
                    pattern_descriptors=self.pattern_descriptors)
        return rdms

    def __len__(self) -> int:
        """
        The number of RDMs in this stack.
        Together with __getitem__, allows `reversed(rdms)`.
        """
        return self.n_rdm

    def get_vectors(self):
        """ Returns RDMs as np.ndarray with each RDM as a vector

        Returns:
            numpy.ndarray: RDMs as a matrix with one row per RDM

        """
        return self.dissimilarities

    def get_matrices(self):
        """ Returns RDMs as np.ndarray with each RDM as a matrix

        Returns:
            numpy.ndarray: RDMs as a 3-Tensor with one matrix per RDM

        """
        matrices, _, _ = batch_to_matrices(self.dissimilarities)
        return matrices

    def subset_pattern(self, by, value):
        """ Returns a smaller RDMs with patterns with certain descriptor values
        Args:
            by(String): the descriptor by which the subset selection
                        is made from pattern_descriptors
            value:      the value by which the subset selection is made
                        from pattern_descriptors
        Returns:
            RDMs object, with fewer patterns
        """
        if by is None:
            by = 'index'
        if not isinstance(value, Iterable):
            value = [value]
        selection = num_index(self.pattern_descriptors[by], value)
        ix, iy = np.triu_indices(self.n_cond, 1)
        pattern_in_value = np.array(
            [p in value for p in self.pattern_descriptors[by]])
        selection_xy = pattern_in_value[ix] & pattern_in_value[iy]
        dissimilarities = self.dissimilarities[:, selection_xy]
        descriptors = self.descriptors
        pattern_descriptors = extract_dict(
            self.pattern_descriptors, selection)
        rdm_descriptors = self.rdm_descriptors
        dissimilarity_measure = self.dissimilarity_measure
        rdms = RDMs(dissimilarities=dissimilarities,
                    descriptors=descriptors,
                    rdm_descriptors=rdm_descriptors,
                    pattern_descriptors=pattern_descriptors,
                    dissimilarity_measure=dissimilarity_measure)
        return rdms

    def subsample_pattern(self, by, value):
        """ Returns a subsampled RDMs with repetitions if values are repeated
        This function now generates Nans where the off-diagonal 0s would
        appear. These values are trivial to predict for models and thus
        need to be marked and excluded from the evaluation.
        Args:
            by(String): the descriptor by which the subset selection
                        is made from descriptors
            value:      the value(s) by which the subset selection is made
                        from descriptors
        Returns:
            RDMs object, with subsampled patterns
        """
        if by is None:
            by = 'index'
        desc = np.array(self.pattern_descriptors[by])  # desc is list-like
        if isinstance(value, (list, tuple, np.ndarray)):
            selection = [np.asarray(desc == i).nonzero()[0]
                         for i in value]
            selection = np.concatenate(selection)
        else:
            selection = np.where(desc == value)[0]
        selection = np.sort(selection)
        dissimilarities = self.get_matrices()
        for i_rdm in range(self.n_rdm):
            np.fill_diagonal(dissimilarities[i_rdm], np.nan)
        selection = np.sort(selection)
        dissimilarities = dissimilarities[:, selection][:, :, selection]
        descriptors = self.descriptors
        pattern_descriptors = extract_dict(
            self.pattern_descriptors, selection)
        rdm_descriptors = self.rdm_descriptors
        dissimilarity_measure = self.dissimilarity_measure
        rdms = RDMs(dissimilarities=dissimilarities,
                    descriptors=descriptors,
                    rdm_descriptors=rdm_descriptors,
                    pattern_descriptors=pattern_descriptors,
                    dissimilarity_measure=dissimilarity_measure)
        return rdms

    def subset(self, by, value):
        """ Returns a set of fewer RDMs matching descriptor values

        Args:
            by(String): the descriptor by which the subset selection
                        is made from descriptors
            value:      the value by which the subset selection is made
                        from descriptors

        Returns:
            RDMs object, with fewer RDMs

        """
        if by is None:
            by = 'index'
        selection = num_index(self.rdm_descriptors[by], value)
        dissimilarities = self.dissimilarities[selection, :]
        descriptors = self.descriptors
        pattern_descriptors = self.pattern_descriptors
        rdm_descriptors = extract_dict(self.rdm_descriptors, selection)
        dissimilarity_measure = self.dissimilarity_measure
        rdms = RDMs(dissimilarities=dissimilarities,
                    descriptors=descriptors,
                    rdm_descriptors=rdm_descriptors,
                    pattern_descriptors=pattern_descriptors,
                    dissimilarity_measure=dissimilarity_measure)
        return rdms

    def subsample(self, by, value):
        """ Returns a subsampled RDMs with repetitions if values are repeated

        Args:
            by(String): the descriptor by which the subset selection
                        is made from descriptors
            value:      the value by which the subset selection is made
                        from descriptors

        Returns:
            RDMs object, with subsampled RDMs

        """
        if by is None:
            by = 'index'
        desc = self.rdm_descriptors[by]
        selection = []
        if isinstance(value, (list, tuple, np.ndarray)):
            for i in value:
                for j, d in enumerate(desc):
                    if d == i:
                        selection.append(j)
        else:
            for j, d in enumerate(desc):
                if d == value:
                    selection.append(j)
        dissimilarities = self.dissimilarities[selection, :]
        descriptors = self.descriptors
        pattern_descriptors = self.pattern_descriptors
        rdm_descriptors = extract_dict(self.rdm_descriptors, selection)
        dissimilarity_measure = self.dissimilarity_measure
        rdms = RDMs(dissimilarities=dissimilarities,
                    descriptors=descriptors,
                    rdm_descriptors=rdm_descriptors,
                    pattern_descriptors=pattern_descriptors,
                    dissimilarity_measure=dissimilarity_measure)
        return rdms

    def append(self, rdm):
        """ appends an rdm to the object
        The rdm should have the same shape and type as this object.
        Its pattern_descriptor and descriptor are ignored

        Args:
            rdm(pyrsa.rdm.RDMs): the rdm to append

        Returns:

        """
        assert isinstance(rdm, RDMs), 'appended rdm should be an RDMs'
        assert rdm.n_cond == self.n_cond, 'appended rdm had wrong shape'
        assert rdm.dissimilarity_measure == self.dissimilarity_measure, \
            'appended rdm had wrong dissimilarity measure'
        self.dissimilarities = np.concatenate((
            self.dissimilarities, rdm.dissimilarities), axis=0)
        self.rdm_descriptors = append_descriptor(self.rdm_descriptors,
                                                 rdm.rdm_descriptors)
        self.n_rdm = self.n_rdm + rdm.n_rdm

    def save(self, filename, file_type='hdf5', overwrite=False):
        """ saves the RDMs object into a file

        Args:
            filename(String): path to file to save to
                [or opened file]
            file_type(String): Type of file to create:
                hdf5: hdf5 file
                pkl: pickle file
            overwrite(Boolean): overwrites file if it already exists

        """
        if isinstance(filename, str):
            if os.path.isfile(filename):
                os.remove(filename)
        rdm_dict = self.to_dict()
        if overwrite:
            remove_file(filename)
        if file_type == 'hdf5':
            write_dict_hdf5(filename, rdm_dict)
        elif file_type == 'pkl':
            write_dict_pkl(filename, rdm_dict)

    def to_dict(self):
        """ converts the object into a dictionary, which can be saved to disk

        Returns:
            rdm_dict(dict): dictionary containing all information required to
                recreate the RDMs object
        """
        rdm_dict = {}
        rdm_dict['dissimilarities'] = self.dissimilarities
        rdm_dict['descriptors'] = self.descriptors
        rdm_dict['rdm_descriptors'] = self.rdm_descriptors
        rdm_dict['pattern_descriptors'] = self.pattern_descriptors
        rdm_dict['dissimilarity_measure'] = self.dissimilarity_measure
        return rdm_dict

    def reorder(self, new_order):
        """Reorder the patterns according to the index in new_order

        Args:
            new_order (numpy.ndarray): new order of patterns,
                vector of length equal to the number of patterns
        """
        matrices = self.get_matrices()
        matrices = matrices[(slice(None),) + np.ix_(new_order, new_order)]
        self.dissimilarities = batch_to_vectors(matrices)[0]
        for dname, descriptors in self.pattern_descriptors.items():
            self.pattern_descriptors[dname] = [descriptors[idx] for idx in new_order]

    def sort_by(self, **kwargs):
        """Reorder the patterns by sorting a descriptor

        Pass keyword arguments that correspond to descriptors,
        with value indicating the sort type. Supported methods:
            'alpha': sort alphabetically (using np.sort)
            list/np.array: specify the new order explicitly. Values should
                correspond to the descriptor values

        Example:
            Sorts the condition descriptor alphabetically:

            `rdms.sort(condition='alpha')`

        Raises:
            ValueError: Raised if the method chosen is not implemented
        """
        for dname, method in kwargs.items():
            if method == 'alpha':
                descriptor = self.pattern_descriptors[dname]
                self.reorder(np.argsort(descriptor))
            elif isinstance(method, (list, np.ndarray)):
                # in this case, `method` is the desired descriptor order
                new_order = method
                descriptor = self.pattern_descriptors[dname]
                if not set(descriptor).issubset(new_order):
                    raise ValueError(f'Expected {method} to be a permutation \
                            or subset of {descriptor}')
                # convert to indices to use `reorder` method
                self.reorder([list(descriptor).index(x) for x in new_order])
            else:
                raise ValueError(f'Unknown sorting method: {method}')


    def mean(self, weights=None):
        """Average rdm of all rdms contained

        Args:
            weights (str or ndarray, optional): One of:
                None: No weighting applied
                str: Use the weights contained in the `rdm_descriptor` with this name
                ndarray: Weights array of the shape of RDMs.dissimilarities

        Returns:
            `pyrsa.rdm.rdms.RDMs`: New RDMs object with one vector
        """
        if str(weights) in self.rdm_descriptors:
            new_descriptors = dict(
                [(k, v) for (k, v) in self.descriptors.items() if k != weights]
            )
            weights = self.rdm_descriptors[weights]
        else:
            new_descriptors = deepcopy(self.descriptors)
        return RDMs(
            dissimilarities=np.array([_mean(self.dissimilarities, weights)]),
            dissimilarity_measure=self.dissimilarity_measure,
            descriptors=new_descriptors,
            pattern_descriptors=deepcopy(self.pattern_descriptors)
        )


def rdms_from_dict(rdm_dict):
    """ creates a RDMs object from a dictionary

    Args:
        rdm_dict(dict): dictionary with information

    Returns:
        rdms(RDMs): the regenerated RDMs object

    """
    rdms = RDMs(dissimilarities=rdm_dict['dissimilarities'],
                descriptors=rdm_dict['descriptors'],
                rdm_descriptors=rdm_dict['rdm_descriptors'],
                pattern_descriptors=rdm_dict['pattern_descriptors'],
                dissimilarity_measure=rdm_dict['dissimilarity_measure'])
    return rdms


def load_rdm(filename, file_type=None):
    """ loads a RDMs object from disk

    Args:
        filename(String): path to file to load

    """
    if file_type is None:
        if isinstance(filename, str):
            if filename[-4:] == '.pkl':
                file_type = 'pkl'
            elif filename[-3:] == '.h5' or filename[-4:] == 'hdf5':
                file_type = 'hdf5'
    if file_type == 'hdf5':
        rdm_dict = read_dict_hdf5(filename)
    elif file_type == 'pkl':
        rdm_dict = read_dict_pkl(filename)
    else:
        raise ValueError('filetype not understood')
    return rdms_from_dict(rdm_dict)


def concat(rdms):
    """ concatenates rdm objects
    requires that the rdms have the same shape
    descriptor and pattern descriptors are taken from the first rdms object
    for rdm_descriptors concatenation is tried
    the rdm index is reinitialized

    Args:
        rdms(list of pyrsa.rdm.RDMs): RDMs objects to be concatenated

    Returns:
        pyrsa.rdm.RDMs: concatenated rdms object

    """
    rdm = rdms[0]
    assert isinstance(rdm, RDMs), 'rdms should be a list of RDMs objects'
    for rdm_new in rdms[1:]:
        rdm.append(rdm_new)
    return rdm


def permute_rdms(rdms, p=None):
    """ Permute rows, columns and corresponding pattern descriptors
    of RDM matrices according to a permutation vector

    Args:
        p (numpy.ndarray):
           permutation vector (values must be unique integers
           from 0 to n_cond of RDM matrix).
           If p = None, a random permutation vector is created.

    Returns:
        rdm_p(pyrsa.rdm.RDMs): the rdm object with a permuted matrix
            and pattern descriptors

    """
    if p is None:
        p = np.random.permutation(rdms.n_cond)
        print('No permutation vector specified,'
              + ' performing random permutation.')

    assert p.dtype == 'int', "permutation vector must have integer entries."
    assert min(p) == 0 and max(p) == rdms.n_cond-1, \
        "permutation vector must have entries ranging from 0 to n_cond"
    assert len(np.unique(p)) == rdms.n_cond, \
        "permutation vector must only have unique integer entries"

    rdm_mats = rdms.get_matrices()
    descriptors = rdms.descriptors.copy()
    rdm_descriptors = rdms.rdm_descriptors.copy()
    pattern_descriptors = rdms.pattern_descriptors.copy()

    # To easily reverse permutation later
    p_inv = np.arange(len(p))[np.argsort(p)]
    descriptors.update({'p_inv': p_inv})
    rdm_mats = rdm_mats[:, p, :]
    rdm_mats = rdm_mats[:, :, p]
    stims = np.array(pattern_descriptors['stim'])
    pattern_descriptors.update({'stim': list(stims[p].astype(np.str_))})

    rdms_p = RDMs(
        dissimilarities=rdm_mats,
        descriptors=descriptors,
        rdm_descriptors=rdm_descriptors,
        pattern_descriptors=pattern_descriptors)
    return rdms_p


def inverse_permute_rdms(rdms):
    """ Gimmick function to reverse the effect of permute_rdms() """

    p_inv = rdms.descriptors['p_inv']
    rdms_p = permute_rdms(rdms, p=p_inv)
    return rdms_p


def get_categorical_rdm(category_vector, category_name='category'):
    """ generates an RDM object containing a categorical RDM, i.e. RDM = 0
    if the category is the same and 1 if they are different

    Args:
        category_vector(iterable): a category index per condition
        category_name(String): name for the descriptor in the object, defaults
            to 'category'

    Returns:
        pyrsa.rdm.RDMs: constructed RDM

    """
    n = len(category_vector)
    rdm_list = []
    for i_cat in range(n):
        for j_cat in range(i_cat + 1, n):
            if isinstance(category_vector[i_cat], Iterable):
                comparisons = [np.array(category_vector[i_cat][idx])
                               != np.array(category_vector[j_cat][idx])
                               for idx in range(len(category_vector[i_cat]))]
                rdm_list.append(np.any(comparisons))
            else:
                rdm_list.append(category_vector[i_cat]
                                != category_vector[j_cat])
    rdm = RDMs(np.array(rdm_list, dtype=np.float),
               pattern_descriptors={category_name: np.array(category_vector)})
    return rdm<|MERGE_RESOLUTION|>--- conflicted
+++ resolved
@@ -5,14 +5,10 @@
 
 @author: baihan
 """
-<<<<<<< HEAD
-
+
+from copy import deepcopy
+from collections.abc import Iterable
 import os
-import numpy as np
-=======
-from copy import deepcopy
->>>>>>> 74ac3953
-from collections.abc import Iterable
 import numpy as np
 from pyrsa.rdm.combine import _mean
 from pyrsa.util.rdm_utils import batch_to_vectors
@@ -403,7 +399,6 @@
             else:
                 raise ValueError(f'Unknown sorting method: {method}')
 
-
     def mean(self, weights=None):
         """Average rdm of all rdms contained
 
