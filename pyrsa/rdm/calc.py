#!/usr/bin/env python3
# -*- coding: utf-8 -*-
"""
Calculation of RDMs from datasets
@author: heiko
"""

import numpy as np
from collections.abc import Iterable
from pyrsa.rdm.rdms import RDMs
from pyrsa.rdm.rdms import concat
from pyrsa.data.dataset import Dataset
from pyrsa.data import average_dataset_by
from pyrsa.util.matrix import pairwise_contrast_sparse


def calc_rdm(dataset, method='euclidean', descriptor=None, noise=None,
             cv_descriptor=None):
    """
    calculates an RDM from an input dataset

    Args:
        dataset (pyrsa.data.dataset.DatasetBase):
            The dataset the RDM is computed from
        method (String):
            a description of the dissimilarity measure (e.g. 'Euclidean')
        descriptor (String):
            obs_descriptor used to define the rows/columns of the RDM
        noise (numpy.ndarray):
            dataset.n_channel x dataset.n_channel
            precision matrix used to calculate the RDM
            used only for Mahalanobis and Crossnobis estimators

    Returns:
        pyrsa.rdm.rdms.RDMs: RDMs object with the one RDM

    """
<<<<<<< HEAD
    if method == 'euclidean':
        rdm = calc_rdm_euclid(dataset, descriptor)
    elif method == 'correlation':
        rdm = calc_rdm_correlation(dataset, descriptor)
    elif method == 'mahalanobis':
        rdm = calc_rdm_mahalanobis(dataset, descriptor, noise)
    elif method == 'crossnobis':
        rdm = calc_rdm_crossnobis(dataset, descriptor, noise,
                                  cv_descriptor=cv_descriptor)
=======
    if isinstance(dataset, Iterable):
        rdms = []
        for dat in dataset:
            rdms.append(calc_rdm(dat, method=method, descriptor=descriptor,
                                 noise=noise))
        rdm = concat(rdms)
>>>>>>> 3bcbd1e9
    else:
        if method == 'euclidean':
            rdm = calc_rdm_euclid(dataset, descriptor)
        elif method == 'correlation':
            rdm = calc_rdm_correlation(dataset, descriptor)
        elif method == 'mahalanobis':
            rdm = calc_rdm_mahalanobis(dataset, descriptor, noise)
        elif method == 'crossnobis':
            rdm = calc_rdm_crossnobis(dataset, descriptor, noise)
        else:
            raise(NotImplementedError)
    return rdm


def calc_rdm_euclid(dataset, descriptor=None):
    """
    calculates an RDM from an input dataset using euclidean distance
    If multiple instances of the same condition are found in the dataset
    they are averaged.

    Args:
        dataset (pyrsa.data.DatasetBase):
            The dataset the RDM is computed from
        descriptor (String):
            obs_descriptor used to define the rows/columns of the RDM
            defaults to one row/column per row in the dataset

    Returns:
        pyrsa.rdm.rdms.RDMs: RDMs object with the one RDM

    """
    measurements, desc, descriptor = _parse_input(dataset, descriptor)
    diff = _calc_pairwise_differences(measurements)
    rdm = np.einsum('ij,ij->i', diff, diff) / measurements.shape[1]
    rdm = RDMs(dissimilarities=np.array([rdm]),
               dissimilarity_measure='euclidean',
               descriptors=dataset.descriptors)
    rdm.pattern_descriptors[descriptor] = desc
    return rdm


def calc_rdm_correlation(dataset, descriptor=None):
    """
    calculates an RDM from an input dataset using correlation distance
    If multiple instances of the same condition are found in the dataset
    they are averaged.

    Args:
        dataset (pyrsa.data.DatasetBase):
            The dataset the RDM is computed from
        descriptor (String):
            obs_descriptor used to define the rows/columns of the RDM
            defaults to one row/column per row in the dataset

    Returns:
        pyrsa.rdm.rdms.RDMs: RDMs object with the one RDM

    """
    ma, desc, descriptor = _parse_input(dataset, descriptor)

    ma = ma - ma.mean(axis=1, keepdims=True)
    ma /= np.sqrt(np.einsum('ij,ij->i', ma, ma))[:, None]
    rdm = 1 - np.einsum('ik,jk', ma, ma)
    rdm = RDMs(dissimilarities=np.array([rdm]),
               dissimilarity_measure='correlation',
               descriptors=dataset.descriptors)
    rdm.pattern_descriptors[descriptor] = desc
    return rdm


def calc_rdm_mahalanobis(dataset, descriptor=None, noise=None):
    """
    calculates an RDM from an input dataset using mahalanobis distance
    If multiple instances of the same condition are found in the dataset
    they are averaged.

    Args:
        dataset (pyrsa.data.dataset.DatasetBase):
            The dataset the RDM is computed from
        descriptor (String):
            obs_descriptor used to define the rows/columns of the RDM
            defaults to one row/column per row in the dataset
        noise (numpy.ndarray):
            dataset.n_channel x dataset.n_channel
            precision matrix used to calculate the RDM

    Returns:
        pyrsa.rdm.rdms.RDMs: RDMs object with the one RDM

    """
    measurements, desc, descriptor = _parse_input(dataset, descriptor)
    noise = _check_noise(noise, dataset.n_channel)
    diff = _calc_pairwise_differences(measurements)
    diff2 = (noise @ diff.T).T
    rdm = np.einsum('ij,ij->i', diff, diff2) / measurements.shape[1]
    rdm = RDMs(dissimilarities=np.array([rdm]),
               dissimilarity_measure='Mahalanobis',
               descriptors=dataset.descriptors)
    rdm.pattern_descriptors[descriptor] = desc
    rdm.descriptors['noise'] = noise
    return rdm


def calc_rdm_crossnobis(dataset,
                        descriptor,
                        noise=None,
                        cv_descriptor=None
                        ):
    """
    calculates an RDM from an input dataset using Cross-nobis distance
    This performs leave one out crossvalidation over the cv_descriptor

    Args:
        dataset (pyrsa.data.dataset.DatasetBase):
            The dataset the RDM is computed from
        descriptor (String):
            obs_descriptor used to define the rows/columns of the RDM
            defaults to one row/column per row in the dataset
        noise (numpy.ndarray):
            dataset.n_channel x dataset.n_channel
            precision matrix used to calculate the RDM
        cv_descriptor (String):
            obs_descriptor which determines the cross-validation folds

    Returns:
        pyrsa.rdm.rdms.RDMs: RDMs object with the one RDM

    """
    noise = _check_noise(noise, dataset.n_channel)
    if descriptor is None:
        raise ValueError('descriptor must be a string! Crossvalidation' +
                         'requires multiple measurements to be grouped')
    if cv_descriptor is None:
        cv_desc = _gen_default_cv_descriptor(dataset, descriptor)
        dataset.obs_descriptors['cv_desc'] = cv_desc
        cv_descriptor = 'cv_desc'
    cv_folds = np.unique(np.array(dataset.obs_descriptors[cv_descriptor]))
    weights = []
    rdms = []
    for i_fold in cv_folds:
        data_train = dataset.subset_obs(cv_descriptor, i_fold)
        data_test = dataset.subset_obs(cv_descriptor,
                                       np.setdiff1d(cv_folds, i_fold))
        measurements_train, desc = average_dataset_by(data_train, descriptor)
        measurements_test, desc = average_dataset_by(data_test, descriptor)
        rdm = _calc_rdm_crossnobis_single(measurements_train,
                                          measurements_test,
                                          noise)
        rdms.append(rdm)
        weights.append(data_test.n_obs)
    rdms = np.array(rdms)
    weights = np.array(weights)
    rdm = np.einsum('ij,i->j', rdms, weights) / np.sum(weights)
    rdm = RDMs(dissimilarities=np.array([rdm]),
               dissimilarity_measure='crossnobis',
               descriptors=dataset.descriptors)
    if descriptor is None:
        rdm.pattern_descriptors['pattern'] = np.arange(rdm.n_cond)
    else:
        rdm.pattern_descriptors[descriptor] = desc
    rdm.descriptors['noise'] = noise
    rdm.descriptors['cv_descriptor'] = cv_descriptor
    return rdm


def _calc_rdm_crossnobis_single_sparse(measurements1, measurements2, noise):
    c_matrix = pairwise_contrast_sparse(np.arange(measurements1.shape[0]))
    diff_1 = c_matrix @ measurements1
    diff_2 = c_matrix @ measurements2
    diff_2 = noise @ diff_2.transpose()
    rdm = np.einsum('kj,jk->k', diff_1, diff_2) / measurements1.shape[1]
    return rdm


def _calc_rdm_crossnobis_single(measurements1, measurements2, noise):
    diff_1 = _calc_pairwise_differences(measurements1)
    diff_2 = _calc_pairwise_differences(measurements2)
    diff_2 = noise @ diff_2.transpose()
    rdm = np.einsum('kj,jk->k', diff_1, diff_2) / measurements1.shape[1]
    return rdm


def _gen_default_cv_descriptor(dataset, descriptor):
    """ generates a default cv_descriptor for crossnobis 
    This assumes that the first occurence each descriptor value forms the
    first group, the second occurence forms the second group, etc.
    """
    desc = dataset.obs_descriptors[descriptor]
    values, counts = np.unique(desc, return_counts=True)
    assert np.all(counts==counts[0]), ('cv_descriptor generation failed:\n'
        + 'different number of observations per pattern')
    n_repeats = counts[0]
    cv_descriptor = np.zeros_like(desc)
    for i_val in values:
        cv_descriptor[desc==i_val] = np.arange(n_repeats)
    return cv_descriptor


def _calc_pairwise_differences(measurements):
    n, m = measurements.shape
    diff = np.zeros((int(n * (n - 1) / 2), m))
    k = 0
    for i in range(measurements.shape[0]):
        for j in range(i+1, measurements.shape[0]):
            diff[k] = measurements[i] - measurements[j]
            k += 1
    return diff


def _parse_input(dataset, descriptor):
    if descriptor is None:
        measurements = dataset.measurements
        desc = np.arange(measurements.shape[0])
        descriptor = 'pattern'
    else:
        measurements, desc = average_dataset_by(dataset, descriptor)
    return measurements, desc, descriptor


def _check_noise(noise, n_channel):
    """
    checks that a noise pattern is a matrix with correct dimension
    n_channel x n_channel

    Args:
        noise: noise input to be checked

    Returns:
        noise(np.ndarray): n_channel x n_channel noise precision matrix

    """
    if noise is None:
        noise = np.eye(n_channel)
    elif isinstance(noise, np.ndarray):
        assert noise.ndim == 2
        assert np.all(noise.shape == (n_channel, n_channel))
    else:
        raise ValueError('noise must have shape n_channel x n_channel')
    return noise<|MERGE_RESOLUTION|>--- conflicted
+++ resolved
@@ -35,24 +35,12 @@
         pyrsa.rdm.rdms.RDMs: RDMs object with the one RDM
 
     """
-<<<<<<< HEAD
-    if method == 'euclidean':
-        rdm = calc_rdm_euclid(dataset, descriptor)
-    elif method == 'correlation':
-        rdm = calc_rdm_correlation(dataset, descriptor)
-    elif method == 'mahalanobis':
-        rdm = calc_rdm_mahalanobis(dataset, descriptor, noise)
-    elif method == 'crossnobis':
-        rdm = calc_rdm_crossnobis(dataset, descriptor, noise,
-                                  cv_descriptor=cv_descriptor)
-=======
     if isinstance(dataset, Iterable):
         rdms = []
         for dat in dataset:
             rdms.append(calc_rdm(dat, method=method, descriptor=descriptor,
                                  noise=noise))
         rdm = concat(rdms)
->>>>>>> 3bcbd1e9
     else:
         if method == 'euclidean':
             rdm = calc_rdm_euclid(dataset, descriptor)
@@ -61,7 +49,8 @@
         elif method == 'mahalanobis':
             rdm = calc_rdm_mahalanobis(dataset, descriptor, noise)
         elif method == 'crossnobis':
-            rdm = calc_rdm_crossnobis(dataset, descriptor, noise)
+            rdm = calc_rdm_crossnobis(dataset, descriptor, noise,
+                                      cv_descriptor=cv_descriptor)
         else:
             raise(NotImplementedError)
     return rdm
