#!/usr/bin/env python3
# -*- coding: utf-8 -*-
"""Collection of helper methods for rdm module

+ batch_to_vectors:  batch squareform() to vectors
+ batch_to_matrices: batch squareform() to matrices

@author: baihan

"""

import numpy as np
from scipy.spatial.distance import squareform


def batch_to_vectors(x):
<<<<<<< HEAD
    """
    converts a *stack* of RDMs in vector or matrix form into vector form

        Args:
            x(np.ndarray): stack of RDMs

        Returns:
            v(np.ndarray):
                2D, vector form of the stack of RDMs
            n_rdm(int):
                number of rdms
            n_cond(int)
                number of conditions
=======
    """converts a *stack* of RDMs in vector or matrix form into vector form

    Args:
        x: stack of RDMs

    Returns:
        tuple: **v** (np.ndarray): 2D, vector form of the stack of RDMs

        **n_rdm** (int): number of rdms

        **n_cond** (int): number of conditions

>>>>>>> a192e721
    """
    if x.ndim == 2:
        v = x
        n_rdm = x.shape[0]
        n_cond = _get_n_from_reduced_vectors(x)
    elif x.ndim == 3:
        m = x
        n_rdm = x.shape[0]
        n_cond = x.shape[1]
        v = np.ndarray((n_rdm, int(n_cond * (n_cond - 1) / 2)))
        for idx in np.arange(n_rdm):
            v[idx, :] = squareform(m[idx, :, :], checks=False)
    return v, n_rdm, n_cond


def batch_to_matrices(x):
<<<<<<< HEAD
    """
    converts a *stack* of RDMs in vector or matrix form into matrix form

        Args:
            x(np.ndarray): stack of RDMs

        Returns:
            v(np.ndarray):
                3D, matrix form of the stack of RDMs
            n_rdm(int):
                number of rdms
            n_cond(int):
                number of conditions
=======
    """converts a *stack* of RDMs in vector or matrix form into matrix form

    Args:
        x: stack of RDMs

    Returns:
        tuple: **v** (np.ndarray): 3D, matrix form of the stack of RDMs

        **n_rdm** (int): number of rdms

        **n_cond** (int): number of conditions

>>>>>>> a192e721
    """
    if x.ndim == 2:
        v = x
        n_rdm = x.shape[0]
        n_cond = _get_n_from_reduced_vectors(x)
        m = np.ndarray((n_rdm, n_cond, n_cond))
        for idx in np.arange(n_rdm):
            m[idx, :, :] = squareform(v[idx, :])
    elif x.ndim == 3:
        m = x
        n_rdm = x.shape[0]
        n_cond = x.shape[1]
    return m, n_rdm, n_cond


<<<<<<< HEAD
def get_n_from_reduced_vectors(x):
    """
    calculates the size of the RDM from the vector representation

        Args:
            x(np.ndarray): stack of RDM vectors (2D)

        Returns:
            n(int): size of the RDM
    """
=======
def _get_n_from_reduced_vectors(x):
>>>>>>> a192e721
    return int(np.ceil(np.sqrt(x.shape[1] * 2)))<|MERGE_RESOLUTION|>--- conflicted
+++ resolved
@@ -14,21 +14,6 @@
 
 
 def batch_to_vectors(x):
-<<<<<<< HEAD
-    """
-    converts a *stack* of RDMs in vector or matrix form into vector form
-
-        Args:
-            x(np.ndarray): stack of RDMs
-
-        Returns:
-            v(np.ndarray):
-                2D, vector form of the stack of RDMs
-            n_rdm(int):
-                number of rdms
-            n_cond(int)
-                number of conditions
-=======
     """converts a *stack* of RDMs in vector or matrix form into vector form
 
     Args:
@@ -40,8 +25,6 @@
         **n_rdm** (int): number of rdms
 
         **n_cond** (int): number of conditions
-
->>>>>>> a192e721
     """
     if x.ndim == 2:
         v = x
@@ -58,21 +41,6 @@
 
 
 def batch_to_matrices(x):
-<<<<<<< HEAD
-    """
-    converts a *stack* of RDMs in vector or matrix form into matrix form
-
-        Args:
-            x(np.ndarray): stack of RDMs
-
-        Returns:
-            v(np.ndarray):
-                3D, matrix form of the stack of RDMs
-            n_rdm(int):
-                number of rdms
-            n_cond(int):
-                number of conditions
-=======
     """converts a *stack* of RDMs in vector or matrix form into matrix form
 
     Args:
@@ -84,8 +52,6 @@
         **n_rdm** (int): number of rdms
 
         **n_cond** (int): number of conditions
-
->>>>>>> a192e721
     """
     if x.ndim == 2:
         v = x
@@ -101,18 +67,14 @@
     return m, n_rdm, n_cond
 
 
-<<<<<<< HEAD
 def get_n_from_reduced_vectors(x):
     """
     calculates the size of the RDM from the vector representation
 
-        Args:
-            x(np.ndarray): stack of RDM vectors (2D)
+    Args:
+        x(np.ndarray): stack of RDM vectors (2D)
 
-        Returns:
-            n(int): size of the RDM
+    Returns:
+        int: n: size of the RDM
     """
-=======
-def _get_n_from_reduced_vectors(x):
->>>>>>> a192e721
     return int(np.ceil(np.sqrt(x.shape[1] * 2)))