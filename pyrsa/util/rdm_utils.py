--- conflicted
+++ resolved
@@ -112,7 +112,6 @@
     return pattern_descriptor, pattern_select
 
 
-<<<<<<< HEAD
 def _parse_input_rdms(rdm1, rdm2):
     """Gets the vector representation of input RDMs, raises an error if
     the two RDMs objects have different dimensions
@@ -146,7 +145,8 @@
     if not vector1_no_nan.shape[1] == vector2_no_nan.shape[1]:
         raise ValueError('rdm1 and rdm2 have different nan positions')
     return vector1_no_nan, vector2_no_nan, nan_idx
-=======
+
+
 def _extract_triu_(X):
     """ extracts the upper triangular vector as a masked view
 
@@ -158,5 +158,4 @@
 
     """
     mask = np.triu(np.ones_like(X, dtype=bool), k=1)
-    return X[mask]
->>>>>>> 458ef817
+    return X[mask]