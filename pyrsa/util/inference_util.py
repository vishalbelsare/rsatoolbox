--- conflicted
+++ resolved
@@ -315,11 +315,7 @@
         evaluations = np.mean(evaluations, axis=-1)
     var = np.diag(variances)
     p = np.empty(len(evaluations))
-<<<<<<< HEAD
-    for i in range(len(evaluations)):
-=======
     for i, eval_i in enumerate(evaluations):
->>>>>>> 3930c017
         if noise_ceil_var is None:
             var_i = var[i]
         elif (isinstance(noise_ceil_var, np.ndarray)
@@ -327,11 +323,7 @@
             var_i = var[i] - 2 * noise_ceil_var[i] + noise_ceil_var[-1]
         else:  # hope that noise_ceil_var is a scalar
             var_i = var[i] + noise_ceil_var
-<<<<<<< HEAD
-        t = (evaluations[i] - noise_ceil) / np.sqrt(var_i)
-=======
         t = (eval_i - noise_ceil) / np.sqrt(var_i)
->>>>>>> 3930c017
         p[i] = 2 * (1 - stats.t.cdf(np.abs(t), dof))
     return p
 
