--- conflicted
+++ resolved
@@ -10,12 +10,8 @@
 from scipy.stats import rankdata, wilcoxon
 from pyrsa.model import Model
 from pyrsa.rdm import RDMs
-<<<<<<< HEAD
-=======
 from .matrix import pairwise_contrast
 from .rdm_utils import batch_to_matrices
-from collections.abc import Iterable
->>>>>>> 2a58bc21
 
 
 def input_check_model(models, theta=None, fitter=None, N=1):
@@ -42,35 +38,9 @@
             checked and processed fitter functions
 
     """
-<<<<<<< HEAD
-    if isinstance(model, Model):
-        evaluations = np.zeros(N)
-    elif isinstance(model, Iterable):
-        if N > 1:
-            evaluations = np.zeros((N, len(model)))
-        else:
-            evaluations = np.zeros(len(model))
-        if theta is not None:
-            assert isinstance(theta, Iterable), 'If a list of models is' \
-                + ' passed theta must be a list of parameters'
-            assert len(model) == len(theta), 'there should equally many' \
-                + ' models as parameters'
-        else:
-            theta = [None] * len(model)
-        if fitter is None:
-            fitter = [None] * len(model)
-        else:
-            assert len(fitter) == len(model), 'if fitters are passed ' \
-                + 'there should be as many as models'
-        for k, mod in enumerate(model):
-            if fitter[k] is None:
-                fitter[k] = mod.default_fitter
-    else:
-=======
     if isinstance(models, Model):
         models = [models]
     elif not isinstance(models, Iterable):
->>>>>>> 2a58bc21
         raise ValueError('model should be a pyrsa.model.Model or a list of'
                          + ' such objects')
     if N > 1:
@@ -323,12 +293,8 @@
                    np.sum(evaluations[:, i_model] == evaluations[:, j_model]))
             proportions[j_model, i_model] = proportions[i_model, j_model]
     proportions = np.minimum(proportions, 1 - proportions) * 2
-<<<<<<< HEAD
     proportions = (
         len(evaluations) - 1) / len(evaluations) * proportions \
-=======
-    proportions = (len(evaluations) - 1) / len(evaluations) * proportions \
->>>>>>> 2a58bc21
         + 1 / len(evaluations)
     np.fill_diagonal(proportions, 1)
     return proportions
