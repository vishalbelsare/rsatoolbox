--- conflicted
+++ resolved
@@ -52,12 +52,7 @@
         if not (pattern_sample is None or pattern_descriptor is None):
             pred = pred.subsample_pattern(pattern_descriptor, pattern_sample)
         evaluations[i_rdm] = np.mean(compare(pred, data, method=method))
-<<<<<<< HEAD
-    theta = np.argmin(evaluations)
-=======
-    print(evaluations)
     theta = np.argmax(evaluations)
->>>>>>> db554061
     return theta
 
 
@@ -90,7 +85,7 @@
 
 
 def fit_interpolate(model, data, method='cosine', pattern_sample=None,
-                 pattern_descriptor=None):
+                    pattern_descriptor=None):
     """
     fitting theta using bisection optimization
     allowed for ModelInterpolate only
@@ -115,11 +110,11 @@
             theta[i_pair] = w
             theta[i_pair+1] = 1-w
             return _loss(theta, model, data, method=method,
-                     pattern_sample=pattern_sample,
-                     pattern_descriptor=pattern_descriptor)
+                         pattern_sample=pattern_sample,
+                         pattern_descriptor=pattern_descriptor)
         results.append(
             opt.minimize_scalar(loss_opt, np.array([.5]),
-                                method='bounded', bounds = (0,1)))
+                                method='bounded', bounds=(0, 1)))
     losses = [r.fun for r in results]
     i_pair = np.argmin(losses)
     result = results[i_pair]
@@ -127,6 +122,7 @@
     theta[i_pair] = result.x
     theta[i_pair+1] = 1-result.x
     return theta
+
 
 def _loss(theta, model, data, method='cosine', cov=None,
           pattern_descriptor=None, pattern_sample=None):
@@ -142,11 +138,11 @@
         pattern_descriptor (String, optional)
             descriptor used for fitting. The default is None.
         cov(numpy.ndarray, optional):
-            Covariance matrix for likelihood based evaluation. 
+            Covariance matrix for likelihood based evaluation.
             It is ignored otherwise. The default is None.
 
     Returns:
-        
+
         numpy.ndarray: loss
 
     """
