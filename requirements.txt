--- conflicted
+++ resolved
@@ -7,9 +7,6 @@
 h5py
 matplotlib
 joblib
-<<<<<<< HEAD
 nibabel
 pandas
-=======
-petname==2.2
->>>>>>> 2786384c
+petname==2.2