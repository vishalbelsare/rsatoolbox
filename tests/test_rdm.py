--- conflicted
+++ resolved
@@ -311,11 +311,7 @@
                         pattern_descriptors=pattern_des,
                         dissimilarity_measure=mes,
                         descriptors=des)
-<<<<<<< HEAD
         gt_rdm = geotopological_transform(rdms, low=0.2, up=0.8)
-=======
-        gt_rdm = geotopological_transform(rdms, l=0.2, u=0.8)
->>>>>>> fc6b3549
         self.assertEqual(gt_rdm.n_rdm, rdms.n_rdm)
         self.assertEqual(gt_rdm.n_cond, rdms.n_cond)
 
