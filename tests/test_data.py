#!/usr/bin/env python3
# -*- coding: utf-8 -*-
"""
test_data
Test for Dataset class
@author: baihan, jdiedrichsen, adkipnis
"""

import unittest
import rsatoolbox.data as rsd
import numpy as np
from numpy.testing import assert_array_equal


class TestData(unittest.TestCase):

    def setUp(self) -> None:
        self.rng = np.random.default_rng(0)
        return super().setUp()

    def test_dataset_simple_init(self):
        measurements = np.zeros((10, 5))
        data = rsd.Dataset(measurements)
        self.assertEqual(data.n_obs, 10)
        self.assertEqual(data.n_channel, 5)

    def test_dataset_full_init(self):
        measurements = np.zeros((10, 5))
        des = {'session': 0, 'subj': 0}
        obs_des = {'conds': np.array(['cond_' + str(x)
                                      for x in np.arange(10)])}
        chn_des = {'rois': np.array(['roi_' + str(x) for x in np.arange(5)])}
        data = rsd.Dataset(measurements=measurements,
                           descriptors=des,
                           obs_descriptors=obs_des,
                           channel_descriptors=chn_des
                           )
        self.assertEqual(data.n_obs, 10)
        self.assertEqual(data.n_channel, 5)
        self.assertEqual(data.descriptors, des)
        self.assertEqual(data.obs_descriptors, obs_des)
        self.assertEqual(data.channel_descriptors, chn_des)

    def test_dataset_split_obs(self):
        measurements = np.zeros((10, 5))
        des = {'session': 0, 'subj': 0}
        obs_des = {'conds': np.array([0, 0, 1, 1, 2, 2, 2, 3, 4, 5])}
        chn_des = {'rois': np.array(['V1', 'V1', 'IT', 'IT', 'V4'])}
        data = rsd.Dataset(measurements=measurements,
                           descriptors=des,
                           obs_descriptors=obs_des,
                           channel_descriptors=chn_des
                           )
        splited_list = data.split_obs('conds')
        self.assertEqual(len(splited_list), 6)
        self.assertEqual(splited_list[0].n_obs, 2)
        self.assertEqual(splited_list[2].n_obs, 3)
        self.assertEqual(splited_list[0].n_channel, 5)
        self.assertEqual(splited_list[2].n_channel, 5)
        self.assertEqual(splited_list[2].obs_descriptors['conds'][0], 2)

    def test_dataset_split_channel(self):
        measurements = np.zeros((10, 5))
        des = {'session': 0, 'subj': 0}
        obs_des = {'conds': np.array([0, 0, 1, 1, 2, 2, 2, 3, 4, 5])}
        chn_des = {'rois': np.array(['V1', 'V1', 'IT', 'IT', 'V4'])}
        data = rsd.Dataset(measurements=measurements,
                           descriptors=des,
                           obs_descriptors=obs_des,
                           channel_descriptors=chn_des
                           )
        splited_list = data.split_channel('rois')
        self.assertEqual(len(splited_list), 3)
        self.assertEqual(splited_list[0].n_obs, 10)
        self.assertEqual(splited_list[2].n_obs, 10)
        self.assertEqual(splited_list[0].n_channel, 2)
        self.assertEqual(splited_list[2].n_channel, 1)
        self.assertEqual(splited_list[1].channel_descriptors['rois'][0], 'IT')
        self.assertEqual(splited_list[0].descriptors.get('rois'), 'V1')
        self.assertEqual(splited_list[1].descriptors.get('rois'), 'IT')

    def test_dataset_subset_obs(self):
        measurements = np.zeros((10, 5))
        des = {'session': 0, 'subj': 0}
        obs_des = {'conds': np.array([0, 0, 1, 1, 2, 2, 2, 3, 4, 5])}
        chn_des = {'rois': np.array(['V1', 'V1', 'IT', 'IT', 'V4'])}
        data = rsd.Dataset(measurements=measurements,
                           descriptors=des,
                           obs_descriptors=obs_des,
                           channel_descriptors=chn_des
                           )
        subset = data.subset_obs(by='conds', value=2)
        self.assertEqual(subset.n_obs, 3)
        self.assertEqual(subset.n_channel, 5)
        self.assertEqual(subset.obs_descriptors['conds'][0], 2)
        subset = data.subset_obs(by='conds', value=[2, 3])
        self.assertEqual(subset.n_obs, 4)
        self.assertEqual(subset.n_channel, 5)
        self.assertEqual(subset.obs_descriptors['conds'][0], 2)

    def test_dataset_subset_channel(self):
        measurements = np.zeros((10, 5))
        des = {'session': 0, 'subj': 0}
        obs_des = {'conds': np.array([0, 0, 1, 1, 2, 2, 2, 3, 4, 5])}
        chn_des = {'rois': np.array(['V1', 'V1', 'IT', 'IT', 'V4'])}
        data = rsd.Dataset(measurements=measurements,
                           descriptors=des,
                           obs_descriptors=obs_des,
                           channel_descriptors=chn_des
                           )
        subset = data.subset_channel(by='rois', value='IT')
        self.assertEqual(subset.n_obs, 10)
        self.assertEqual(subset.n_channel, 2)
        self.assertEqual(subset.channel_descriptors['rois'][0], 'IT')
        subset = data.subset_channel(by='rois', value=['IT', 'V4'])
        self.assertEqual(subset.n_obs, 10)
        self.assertEqual(subset.n_channel, 3)
        self.assertEqual(subset.channel_descriptors['rois'][0], 'IT')
        self.assertEqual(subset.channel_descriptors['rois'][-1], 'V4')

    def test_copy(self):
        from rsatoolbox.data import Dataset
        orig = Dataset(
            measurements=self.rng.random((10, 5)),
            descriptors=dict(session=0, subj='AB'),
            obs_descriptors=dict(conds=np.array(
                [0, 0, 1, 1, 2, 2, 2, 3, 4, 5])),
            channel_descriptors=dict(
                rois=['V1', 'V1', 'IT', 'IT', 'V4'])
        )
        copy = orig.copy()
        # We don't want a reference:
        self.assertIsNot(copy, orig)
        self.assertIsNot(copy.measurements, orig.measurements)
        self.assertIsNot(
            copy.obs_descriptors.get('conds'),
            orig.obs_descriptors.get('conds')
        )
        # But check that attributes are equal
        assert_array_equal(copy.measurements, orig.measurements)
        self.assertEqual(copy.descriptors, orig.descriptors)
        assert_array_equal(
            copy.obs_descriptors.get('conds'),
            orig.obs_descriptors.get('conds')
        )
        assert_array_equal(
            copy.channel_descriptors.get('rois'),
            orig.channel_descriptors.get('rois')
        )

    def test_equality(self):
        from rsatoolbox.data import Dataset
        orig = Dataset(
            measurements=self.rng.random((10, 5)),
            descriptors=dict(session=0, subj='AB'),
            obs_descriptors=dict(conds=np.array(
                [0, 0, 1, 1, 2, 2, 2, 3, 4, 5])),
            channel_descriptors=dict(
                rois=['V1', 'V1', 'IT', 'IT', 'V4'])
        )
        other = orig.copy()
        self.assertEqual(orig, other)
        other = orig.copy()
        other.measurements[1, 1] = 1.1
        self.assertNotEqual(orig, other)
        other = orig.copy()
        other.obs_descriptors['conds'][1] = 9
        self.assertNotEqual(orig, other)
        other = orig.copy()
        other.channel_descriptors['rois'][1] = 'MT'
        self.assertNotEqual(orig, other)


class TestTemporalDataset(unittest.TestCase):

    def setUp(self) -> None:
        self.rng = np.random.default_rng(0)
        return super().setUp()

    def test_temporaldataset_simple_init(self):
        measurements = np.zeros((10, 5, 15))
        data = rsd.TemporalDataset(measurements)
        self.assertEqual(data.n_obs, 10)
        self.assertEqual(data.n_channel, 5)
        self.assertEqual(data.n_time, 15)
        self.assertEqual(len(data.time_descriptors['time']), 15)
        self.assertEqual(data.time_descriptors['time'][0], 0)

    def test_temporaldataset_full_init(self):
        measurements = np.zeros((10, 5, 15))
        des = {'session': 0, 'subj': 0}
        obs_des = {'conds': np.array(['cond_' + str(x)
                                      for x in np.arange(10)])}
        chn_des = {'rois': np.array(['roi_' + str(x) for x in np.arange(5)])}
        tim_des = {'time': np.linspace(0, 1000, 15)}
        data = rsd.TemporalDataset(measurements=measurements,
                                   descriptors=des,
                                   obs_descriptors=obs_des,
                                   channel_descriptors=chn_des,
                                   time_descriptors=tim_des
                                   )
        self.assertEqual(data.n_obs, 10)
        self.assertEqual(data.n_channel, 5)
        self.assertEqual(data.n_time, 15)
        self.assertEqual(data.descriptors, des)
        self.assertEqual(data.obs_descriptors, obs_des)
        self.assertEqual(data.channel_descriptors, chn_des)
        self.assertEqual(data.time_descriptors, tim_des)

    def test_temporaldataset_split_obs(self):
        measurements = np.zeros((10, 5, 15))
        des = {'session': 0, 'subj': 0}
        obs_des = {'conds': np.array([0, 0, 1, 1, 2, 2, 2, 3, 4, 5])}
        chn_des = {'rois': np.array(['V1', 'V1', 'IT', 'IT', 'V4'])}
        tim_des = {'time': np.linspace(0, 1000, 15)}
        data = rsd.TemporalDataset(measurements=measurements,
                                   descriptors=des,
                                   obs_descriptors=obs_des,
                                   channel_descriptors=chn_des,
                                   time_descriptors=tim_des
                                   )
        splited_list = data.split_obs('conds')
        self.assertEqual(len(splited_list), 6)
        self.assertEqual(splited_list[0].n_obs, 2)
        self.assertEqual(splited_list[2].n_obs, 3)
        self.assertEqual(splited_list[0].n_channel, 5)
        self.assertEqual(splited_list[2].n_channel, 5)
        self.assertEqual(splited_list[0].n_time, 15)
        self.assertEqual(splited_list[2].n_time, 15)
        self.assertEqual(splited_list[2].obs_descriptors['conds'][0], 2)

    def test_temporaldataset_split_channel(self):
        measurements = np.zeros((10, 5, 15))
        des = {'session': 0, 'subj': 0}
        obs_des = {'conds': np.array([0, 0, 1, 1, 2, 2, 2, 3, 4, 5])}
        chn_des = {'rois': np.array(['V1', 'V1', 'IT', 'IT', 'V4'])}
        tim_des = {'time': np.linspace(0, 1000, 15)}
        data = rsd.TemporalDataset(measurements=measurements,
                                   descriptors=des,
                                   obs_descriptors=obs_des,
                                   channel_descriptors=chn_des,
                                   time_descriptors=tim_des
                                   )
        splited_list = data.split_channel('rois')
        self.assertEqual(len(splited_list), 3)
        self.assertEqual(splited_list[0].n_obs, 10)
        self.assertEqual(splited_list[2].n_obs, 10)
        self.assertEqual(splited_list[0].n_channel, 2)
        self.assertEqual(splited_list[2].n_channel, 1)
        self.assertEqual(splited_list[0].n_time, 15)
        self.assertEqual(splited_list[2].n_time, 15)
        self.assertEqual(splited_list[1].channel_descriptors['rois'][0], 'IT')
        self.assertEqual(splited_list[1].descriptors['rois'], 'IT')

    def test_temporaldataset_split_time(self):
        measurements = np.zeros((10, 5, 15))
        des = {'session': 0, 'subj': 0}
        obs_des = {'conds': np.array([0, 0, 1, 1, 2, 2, 2, 3, 4, 5])}
        chn_des = {'rois': np.array(['V1', 'V1', 'IT', 'IT', 'V4'])}
        tim_des = {'time': np.linspace(0, 1000, 15)}
        data = rsd.TemporalDataset(measurements=measurements,
                                   descriptors=des,
                                   obs_descriptors=obs_des,
                                   channel_descriptors=chn_des,
                                   time_descriptors=tim_des
                                   )
        splited_list = data.split_time('time')
        self.assertEqual(len(splited_list), 15)
        self.assertEqual(splited_list[0].n_obs, 10)
        self.assertEqual(splited_list[2].n_obs, 10)
        self.assertEqual(splited_list[0].n_channel, 5)
        self.assertEqual(splited_list[2].n_channel, 5)
        self.assertEqual(splited_list[0].n_time, 1)
        self.assertEqual(splited_list[2].n_time, 1)
        self.assertEqual(
            splited_list[1].time_descriptors['time'][0], tim_des['time'][1])

    def test_temporaldataset_bin_time(self):
        measurements = self.rng.random((10, 5, 15))
        des = {'session': 0, 'subj': 0}
        obs_des = {'conds': np.array([0, 0, 1, 1, 2, 2, 2, 3, 4, 5])}
        chn_des = {'rois': np.array(['V1', 'V1', 'IT', 'IT', 'V4'])}
        tim_des = {'time': np.linspace(0, 1000, 15)}
        data = rsd.TemporalDataset(measurements=measurements,
                                   descriptors=des,
                                   obs_descriptors=obs_des,
                                   channel_descriptors=chn_des,
                                   time_descriptors=tim_des
                                   )
        bins = np.reshape(tim_des['time'], [5, 3])
        binned_data = data.bin_time('time', bins)
        self.assertEqual(binned_data.n_obs, 10)
        self.assertEqual(binned_data.n_channel, 5)
        self.assertEqual(binned_data.n_time, 5)
        self.assertEqual(
            binned_data.time_descriptors['time'][0], np.mean(bins[0]))
        self.assertEqual(binned_data.measurements[0, 0, 0], np.mean(
            measurements[0, 0, :3]))

    def test_temporaldataset_subset_obs(self):
        measurements = np.zeros((10, 5, 15))
        des = {'session': 0, 'subj': 0}
        obs_des = {'conds': np.array([0, 0, 1, 1, 2, 2, 2, 3, 4, 5])}
        chn_des = {'rois': np.array(['V1', 'V1', 'IT', 'IT', 'V4'])}
        tim_des = {'time': np.linspace(0, 1000, 15)}
        data = rsd.TemporalDataset(measurements=measurements,
                                   descriptors=des,
                                   obs_descriptors=obs_des,
                                   channel_descriptors=chn_des,
                                   time_descriptors=tim_des
                                   )
        subset = data.subset_obs(by='conds', value=2)
        self.assertEqual(subset.n_obs, 3)
        self.assertEqual(subset.n_channel, 5)
        self.assertEqual(subset.n_time, 15)
        self.assertEqual(subset.obs_descriptors['conds'][0], 2)
        subset = data.subset_obs(by='conds', value=[2, 3])
        self.assertEqual(subset.n_obs, 4)
        self.assertEqual(subset.n_channel, 5)
        self.assertEqual(subset.n_time, 15)
        self.assertEqual(subset.obs_descriptors['conds'][0], 2)

    def test_temporaldataset_subset_channel(self):
        measurements = np.zeros((10, 5, 15))
        des = {'session': 0, 'subj': 0}
        obs_des = {'conds': np.array([0, 0, 1, 1, 2, 2, 2, 3, 4, 5])}
        chn_des = {'rois': np.array(['V1', 'V1', 'IT', 'IT', 'V4'])}
        tim_des = {'time': np.linspace(0, 1000, 15)}
        data = rsd.TemporalDataset(measurements=measurements,
                                   descriptors=des,
                                   obs_descriptors=obs_des,
                                   channel_descriptors=chn_des,
                                   time_descriptors=tim_des
                                   )
        subset = data.subset_channel(by='rois', value='IT')
        self.assertEqual(subset.n_obs, 10)
        self.assertEqual(subset.n_channel, 2)
        self.assertEqual(subset.n_time, 15)
        self.assertEqual(subset.channel_descriptors['rois'][0], 'IT')
        subset = data.subset_channel(by='rois', value=['IT', 'V4'])
        self.assertEqual(subset.n_obs, 10)
        self.assertEqual(subset.n_channel, 3)
        self.assertEqual(subset.n_time, 15)
        self.assertEqual(subset.channel_descriptors['rois'][0], 'IT')
        self.assertEqual(subset.channel_descriptors['rois'][-1], 'V4')

    def test_temporaldataset_subset_time(self):
        measurements = np.zeros((10, 5, 15))
        des = {'session': 0, 'subj': 0}
        obs_des = {'conds': np.array([0, 0, 1, 1, 2, 2, 2, 3, 4, 5])}
        chn_des = {'rois': np.array(['V1', 'V1', 'IT', 'IT', 'V4'])}
        tim_des = {'time': np.linspace(0, 1000, 15)}
        data = rsd.TemporalDataset(measurements=measurements,
                                   descriptors=des,
                                   obs_descriptors=obs_des,
                                   channel_descriptors=chn_des,
                                   time_descriptors=tim_des
                                   )
        subset = data.subset_time(by='time', t_from=tim_des['time'][3],
                                  t_to=tim_des['time'][3])
        self.assertEqual(subset.n_obs, 10)
        self.assertEqual(subset.n_channel, 5)
        self.assertEqual(subset.n_time, 1)
        self.assertEqual(
            subset.time_descriptors['time'][0], tim_des['time'][3])
        subset = data.subset_time(by='time', t_from=tim_des['time'][3],
                                  t_to=tim_des['time'][5])
        self.assertEqual(subset.n_obs, 10)
        self.assertEqual(subset.n_channel, 5)
        self.assertEqual(subset.n_time, 3)
        self.assertEqual(
            subset.time_descriptors['time'][0], tim_des['time'][3])
        self.assertEqual(
            subset.time_descriptors['time'][-1], tim_des['time'][5])

    def test_temporaldataset_convert_to_dataset(self):
        measurements = np.zeros((10, 5, 15))
        des = {'session': 0, 'subj': 0}
        obs_des = {'conds': np.array([0, 0, 1, 1, 2, 2, 2, 3, 4, 5])}
        chn_des = {'rois': np.array(['V1', 'V1', 'IT', 'IT', 'V4'])}
        tim_des = {'time': np.linspace(0, 1000, 15),
                   'time_formatted': ['%0.0f ms' % (x) for x in np.linspace(0, 1000, 15)]}

        data_temporal = rsd.TemporalDataset(measurements=measurements,
                                            descriptors=des,
                                            obs_descriptors=obs_des,
                                            channel_descriptors=chn_des,
                                            time_descriptors=tim_des
                                            )
        data = data_temporal.convert_to_dataset('time')
        self.assertEqual(data.n_obs, 150)
        self.assertEqual(data.n_channel, 5)
        self.assertEqual(len(data.obs_descriptors['time']), 150)
        self.assertEqual(data.obs_descriptors['time'][0], tim_des['time'][0])
        self.assertEqual(data.obs_descriptors['time'][10], tim_des['time'][1])
        self.assertEqual(
            data.obs_descriptors['time_formatted'][10], tim_des['time_formatted'][1])
        self.assertEqual(data.obs_descriptors['conds'][0], obs_des['conds'][0])
        self.assertEqual(data.obs_descriptors['conds'][1], obs_des['conds'][1])

    def test_copy(self):
        from rsatoolbox.data import TemporalDataset
        tps = np.linspace(0, 1000, 3)
        orig = TemporalDataset(
            measurements=self.rng.random((5, 4, 3)),
            descriptors=dict(session=0, subj='AB'),
            obs_descriptors=dict(conds=np.arange(5)),
            channel_descriptors=dict(
                rois=['V1', 'V2', 'V3', 'IT']),
            time_descriptors=dict(
                time=tps,
                time_formatted=['%0.0f ms' % (x) for x in tps]
            )
        )
        copy = orig.copy()
        # We don't want a reference:
        self.assertIsNot(copy, orig)
        self.assertIsNot(copy.measurements, orig.measurements)
        self.assertIsNot(
            copy.time_descriptors.get('time_formatted'),
            orig.time_descriptors.get('time_formatted')
        )
        # But check that attributes are equal
        assert_array_equal(copy.measurements, orig.measurements)
        self.assertEqual(copy.descriptors, orig.descriptors)
        assert_array_equal(
            copy.time_descriptors.get('time'),
            orig.time_descriptors.get('time')
        )
        assert_array_equal(
            copy.time_descriptors.get('time_formatted'),
            orig.time_descriptors.get('time_formatted')
        )

    def test_equality(self):
        from rsatoolbox.data import TemporalDataset
        tps = np.linspace(0, 1000, 3)
        orig = TemporalDataset(
            measurements=self.rng.random((5, 4, 3)),
            descriptors=dict(session=0, subj='AB'),
            obs_descriptors=dict(conds=np.arange(5)),
            channel_descriptors=dict(
                rois=['V1', 'V2', 'V3', 'IT']),
            time_descriptors=dict(
                time=tps,
                time_formatted=['%0.0f ms' % (x) for x in tps]
            )
        )
        other = orig.copy()
        self.assertEqual(orig, other)
        other = orig.copy()
        other.measurements[1, 1, 1] = 1.1
        self.assertNotEqual(orig, other)
        other = orig.copy()
        other.obs_descriptors['conds'][1] = 9
        self.assertNotEqual(orig, other)
        other = orig.copy()
        other.time_descriptors['time'][1] = 99
        self.assertNotEqual(orig, other)
        other = orig.copy()
        other.time_descriptors['time_formatted'][1] = 'Wednesday'
        self.assertNotEqual(orig, other)


class TestDataComputations(unittest.TestCase):

    def setUp(self):
        self.rng = np.random.default_rng(0)
        measurements = self.rng.random((10, 5))
        des = {'session': 0, 'subj': 0}
        obs_des = {'conds': np.array([0, 0, 1, 1, 2, 2, 2, 3, 4, 5])}
        chn_des = {'rois': np.array(['V1', 'V1', 'IT', 'IT', 'V4'])}
        self.test_data = rsd.Dataset(
            measurements=measurements,
            descriptors=des,
            obs_descriptors=obs_des,
            channel_descriptors=chn_des
        )

    def test_average(self):
        avg = rsd.average_dataset(self.test_data)
        self.assertEqual(avg.shape, (5,))

    def test_average_by(self):
        avg, descriptor, n_obs = rsd.average_dataset_by(
            self.test_data, 'conds')
        self.assertEqual(avg.shape, (6, 5))
        self.assertEqual(len(descriptor), 6)
        self.assertEqual(descriptor[-1], 5)
        assert (np.all(self.test_data.measurements[-1] == avg[-1]))


class TestNoiseComputations(unittest.TestCase):

    def setUp(self):
        self.rng = np.random.default_rng(0)
        self.residuals = self.rng.random((100, 25))
        self.residuals = self.residuals - np.mean(self.residuals, axis=0,
                                                  keepdims=True)
        res_list = []
        for i in range(3):
            residuals = self.rng.random((100, 25))
            residuals = residuals - np.mean(residuals, axis=0, keepdims=True)
            res_list.append(residuals)
        self.res_list = res_list
        self.dataset = rsd.Dataset(
            self.residuals,
            obs_descriptors={'obs': np.repeat(np.arange(10), 10)})

    def test_cov(self):
        from rsatoolbox.data import cov_from_residuals
        cov = cov_from_residuals(self.residuals)
        np.testing.assert_equal(cov.shape, [25, 25])

    def test_cov_list(self):
        from rsatoolbox.data import cov_from_residuals
        cov = cov_from_residuals(self.res_list)
        assert len(cov) == 3
        np.testing.assert_equal(cov[0].shape, [25, 25])

    def test_prec(self):
        from rsatoolbox.data import prec_from_residuals
        cov = prec_from_residuals(self.residuals)
        np.testing.assert_equal(cov.shape, [25, 25])

    def test_prec_list(self):
        from rsatoolbox.data import prec_from_residuals
        cov = prec_from_residuals(self.res_list)
        assert len(cov) == 3
        np.testing.assert_equal(cov[0].shape, [25, 25])

    def test_unbalanced(self):
        from rsatoolbox.data import cov_from_unbalanced
        cov = cov_from_unbalanced(self.dataset, 'obs')
        np.testing.assert_equal(cov.shape, [25, 25])

    def test_dataset(self):
        from rsatoolbox.data import cov_from_measurements
        cov = cov_from_measurements(self.dataset, 'obs')
        np.testing.assert_equal(cov.shape, [25, 25])

    def test_equal(self):
        from rsatoolbox.data import cov_from_measurements, cov_from_unbalanced
        cov1 = cov_from_measurements(self.dataset, 'obs')
        cov2 = cov_from_unbalanced(self.dataset, 'obs')
        np.testing.assert_allclose(cov1, cov2)


class TestSave(unittest.TestCase):

    def test_dict_conversion(self):
        measurements = np.zeros((10, 5))
        des = {'session': 0, 'subj': 0}
        obs_des = {'conds': np.array([0, 0, 1, 1, 2, 2, 2, 3, 4, 5])}
        chn_des = {'rois': np.array(['V1', 'V1', 'IT', 'IT', 'V4'])}
        data = rsd.Dataset(measurements=measurements,
                           descriptors=des,
                           obs_descriptors=obs_des,
                           channel_descriptors=chn_des
                           )
        data_dict = data.to_dict()
        data_loaded = rsd.dataset_from_dict(data_dict)
        assert type(data_loaded) == type(data)
        assert data_loaded.n_channel == data.n_channel
        assert np.all(data_loaded.obs_descriptors['conds'] == obs_des['conds'])
        assert np.all(data_loaded.channel_descriptors['rois']
                      == chn_des['rois'])
        assert data_loaded.descriptors['subj'] == 0

    def test_save_load(self):
        import io
        f = io.BytesIO()  # Essentially a Mock file
        measurements = np.zeros((10, 5))
        des = {'session': 0, 'subj': 0}
        obs_des = {'conds': np.array([0, 0, 1, 1, 2, 2, 2, 3, 4, 5])}
        chn_des = {'rois': np.array(['V1', 'V1', 'IT', 'IT', 'V4'])}
        data = rsd.Dataset(measurements=measurements,
                           descriptors=des,
                           obs_descriptors=obs_des,
                           channel_descriptors=chn_des
                           )
        data.save(f, file_type='hdf5')
        data_loaded = rsd.load_dataset(f, file_type='hdf5')
        assert data_loaded.n_channel == data.n_channel
        assert np.all(data_loaded.obs_descriptors['conds'] == obs_des['conds'])
        assert np.all(data_loaded.channel_descriptors['rois']
                      == chn_des['rois'])
        assert data_loaded.descriptors['subj'] == 0


<<<<<<< HEAD
=======
class TestMerge(unittest.TestCase):

    def setUp(self):
        self.rng = np.random.default_rng(0)
        measurements = self.rng.random((4, 10))
        des = {'session': 0, 'subj': 0}
        obs_des = {'conds': np.array([str(i) for i in range(1, 5)])}
        chn_des = {'rois': np.array([chr(l) for l in range(65, 75)])}
        self.test_data = rsd.Dataset(
            measurements=measurements,
            descriptors=des,
            obs_descriptors=obs_des,
            channel_descriptors=chn_des
        )

    def test_merge(self):
        subsets = self.test_data.split_obs('conds')
        self.test_data_merged = rsd.merge_subsets(subsets)
        np.testing.assert_array_equal(
            self.test_data_merged.measurements,
            self.test_data.measurements)
        self.assertEqual(self.test_data_merged.descriptors,
                         self.test_data.descriptors)
        np.testing.assert_array_equal(
            self.test_data_merged.obs_descriptors['conds'],
            self.test_data.obs_descriptors['conds'])
        np.testing.assert_array_equal(
            self.test_data_merged.channel_descriptors['rois'],
            self.test_data.channel_descriptors['rois'])


>>>>>>> 37604810
class TestOESplit(unittest.TestCase):

    def setUp(self) -> None:
        self.rng = np.random.default_rng(0)
        return super().setUp()

    def test_oe_split(self):
        measurements = self.rng.random((4, 10))
        des = {'session': 0, 'subj': 0}
        chn_des = {'rois': np.array([chr(l) for l in range(65, 75)])}

        self.full_data = rsd.Dataset(
            measurements=measurements,
            descriptors=des,
            obs_descriptors={
                'conds': np.array([str(i) for i in range(1, 5)])},
            channel_descriptors=chn_des
        )
        self.odd_data = rsd.Dataset(
            measurements=measurements[0::2],
            descriptors=des,
            obs_descriptors={
                'conds': np.array([str(i) for i in range(1, 5, 2)])},
            channel_descriptors=chn_des
        )
        self.even_data = rsd.Dataset(
            measurements=measurements[1::2],
            descriptors=des,
            obs_descriptors={
                'conds': np.array([str(i) for i in range(2, 5, 2)])},
            channel_descriptors=chn_des
        )
        self.odd_split, self.even_split = \
            self.full_data.odd_even_split('conds')
        np.testing.assert_array_equal(
            self.odd_data.measurements,
            self.odd_split.measurements)
        self.assertEqual(self.odd_data.descriptors,
                         self.odd_split.descriptors)
        np.testing.assert_array_equal(
            self.odd_data.obs_descriptors['conds'],
            self.odd_split.obs_descriptors['conds'])
        np.testing.assert_array_equal(
            self.odd_data.channel_descriptors['rois'],
            self.odd_split.channel_descriptors['rois'])
        np.testing.assert_array_equal(
            self.even_data.measurements,
            self.even_split.measurements)
        self.assertEqual(self.even_data.descriptors,
                         self.even_split.descriptors)
        np.testing.assert_array_equal(
            self.even_data.obs_descriptors['conds'],
            self.even_split.obs_descriptors['conds'])
        np.testing.assert_array_equal(
            self.even_data.channel_descriptors['rois'],
            self.even_split.channel_descriptors['rois'])

    def test_odd_even_split_nested(self):
        measurements = self.rng.random((16, 10))
        des = {'session': 0, 'subj': 0}
        chn_des = {'rois': np.array([chr(l) for l in range(65, 75)])}
        conds = np.array([str(i) for i in range(1, 5)])
        runs = np.array([i for i in range(1, 5)])
        self.full_data = rsd.Dataset(
            measurements=measurements,
            descriptors=des,
            obs_descriptors={'conds': np.hstack((conds, conds, conds, conds)),
                             'runs': np.repeat(runs, 4)},
            channel_descriptors=chn_des
        )
        self.odd_data = rsd.Dataset(
            measurements=np.append(measurements[0:4], measurements[8:12],
                                   axis=0),
            descriptors=des,
            obs_descriptors={'conds': np.hstack((conds, conds)),
                             'runs': np.repeat(runs[0::2], 4)},
            channel_descriptors=chn_des
        )
        self.even_data = rsd.Dataset(
            measurements=np.append(measurements[4:8], measurements[12:16],
                                   axis=0),
            descriptors=des,
            obs_descriptors={'conds': np.hstack((conds, conds)),
                             'runs': np.repeat(runs[1::2], 4)},
            channel_descriptors=chn_des
        )
        self.odd_split, self.even_split = self.full_data.nested_odd_even_split(
            'conds', 'runs')
        self.odd_split.sort_by('runs')
        self.even_split.sort_by('runs')
        np.testing.assert_array_equal(
            self.odd_data.measurements,
            self.odd_split.measurements)
        self.assertEqual(self.odd_data.descriptors,
                         self.odd_split.descriptors)
        np.testing.assert_array_equal(
            self.odd_data.obs_descriptors['conds'],
            self.odd_split.obs_descriptors['conds'])
        np.testing.assert_array_equal(
            self.odd_data.channel_descriptors['rois'],
            self.odd_split.channel_descriptors['rois'])
        np.testing.assert_array_equal(
            self.even_data.measurements,
            self.even_split.measurements)
        self.assertEqual(self.even_data.descriptors,
                         self.even_split.descriptors)
        np.testing.assert_array_equal(
            self.even_data.obs_descriptors['conds'],
            self.even_split.obs_descriptors['conds'])
        np.testing.assert_array_equal(
            self.even_data.channel_descriptors['rois'],
            self.even_split.channel_descriptors['rois'])


if __name__ == '__main__':
    unittest.main()<|MERGE_RESOLUTION|>--- conflicted
+++ resolved
@@ -588,8 +588,6 @@
         assert data_loaded.descriptors['subj'] == 0
 
 
-<<<<<<< HEAD
-=======
 class TestMerge(unittest.TestCase):
 
     def setUp(self):
@@ -621,7 +619,6 @@
             self.test_data.channel_descriptors['rois'])
 
 
->>>>>>> 37604810
 class TestOESplit(unittest.TestCase):
 
     def setUp(self) -> None:
