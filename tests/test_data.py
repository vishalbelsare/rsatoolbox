--- conflicted
+++ resolved
@@ -423,87 +423,7 @@
                       == chn_des['rois'])
         assert data_loaded.descriptors['subj'] == 0
 
-class TestMerge(unittest.TestCase):
-    def setUp(self):
-        # measurements = np.array([i for i in range(10,50)])
-        # measurements = np.reshape(measurements, (4,10))
-        measurements = np.random.rand(4, 10)
-        des = {'session': 0, 'subj': 0}
-        obs_des = {'conds': np.array([str(i) for i in range(1,5)])}
-        chn_des = {'rois': np.array([chr(l) for l in range(65, 75)])}
-        self.test_data = rsd.Dataset(
-            measurements=measurements,
-            descriptors=des,
-            obs_descriptors=obs_des,
-            channel_descriptors=chn_des
-            )
-    
-    def test_merge(self):
-        subsets = self.test_data.split_obs('conds')
-        self.test_data_merged = rsd.merge_subsets(subsets)
-        assert np.all(self.test_data_merged.measurements == \
-                self.test_data.measurements)
-        assert self.test_data_merged.descriptors == \
-                self.test_data.descriptors
-        assert np.all(self.test_data_merged.obs_descriptors['conds'] == \
-                self.test_data.obs_descriptors['conds'])
-        assert np.all(self.test_data_merged.channel_descriptors['rois'] == \
-                self.test_data.channel_descriptors['rois'])
-
-<<<<<<< HEAD
-class TestOESplit(unittest.TestCase):
-    def setUp(self):
-        measurements = np.random.rand(4, 10)
-        des = {'session': 0, 'subj': 0}
-        chn_des = {'rois': np.array([chr(l) for l in range(65, 75)])}
-        
-        self.full_data = rsd.Dataset(
-            measurements=measurements,
-            descriptors=des,
-            obs_descriptors={'conds': np.array([str(i) for i in range(1,5)])},
-            channel_descriptors=chn_des
-            ) 
-        self.odd_data = rsd.Dataset(
-            measurements=measurements[0::2],
-            descriptors=des,
-            obs_descriptors={'conds': np.array([str(i) for i in range(1,5,2)])},
-            channel_descriptors=chn_des
-            )         
-        self.even_data = rsd.Dataset(
-            measurements=measurements[1::2],
-            descriptors=des,
-            obs_descriptors={'conds': np.array([str(i) for i in range(2,5,2)])},
-            channel_descriptors=chn_des
-            )
-    
-    def test_odd_even_split(self):
-        self.odd_split, self.even_split = rsd.odd_even_split(self.full_data, 'conds')
-        
-        assert np.all(self.odd_data.measurements == \
-                self.odd_split.measurements)
-        assert self.odd_data.descriptors == \
-                self.odd_split.descriptors
-        assert np.all(self.odd_data.obs_descriptors['conds'] == \
-                self.odd_split.obs_descriptors['conds'])
-        assert np.all(self.odd_data.channel_descriptors['rois'] == \
-                self.odd_split.channel_descriptors['rois'])   
-        assert np.all(self.even_data.measurements == \
-                self.even_split.measurements)
-        assert self.even_data.descriptors == \
-                self.even_split.descriptors
-        assert np.all(self.even_data.obs_descriptors['conds'] == \
-                self.even_split.obs_descriptors['conds'])
-        assert np.all(self.even_data.channel_descriptors['rois'] == \
-                self.even_split.channel_descriptors['rois'])     
-
-class TestNestedOESplit(unittest.TestCase):
-    def setUp(self):
-        measurements = np.random.rand(16, 10)
-        des = {'session': 0, 'subj': 0}
-        chn_des = {'rois': np.array([chr(l) for l in range(65, 75)])}
-        conds =  np.array([str(i) for i in range(1,5)])
-        runs = np.array([i for i in range(1,5)])
-=======
+
 class TestMerge(unittest.TestCase):
     def setUp(self):
         measurements = np.random.rand(4, 10)
@@ -591,60 +511,20 @@
         chn_des = {'rois': np.array([chr(l) for l in range(65, 75)])}
         conds = np.array([str(i) for i in range(1, 5)])
         runs = np.array([i for i in range(1, 5)])
->>>>>>> 2568ac4c
         self.full_data = rsd.Dataset(
             measurements=measurements,
             descriptors=des,
             obs_descriptors={'conds': np.hstack((conds, conds, conds, conds)),
                              'runs': np.repeat(runs, 4)},
             channel_descriptors=chn_des
-<<<<<<< HEAD
-            ) 
-        self.odd_data = rsd.Dataset(
-            measurements=np.append(measurements[0:4], measurements[8:12], axis=0),
-=======
             )
         self.odd_data = rsd.Dataset(
             measurements=np.append(measurements[0:4], measurements[8:12],
                                    axis=0),
->>>>>>> 2568ac4c
             descriptors=des,
             obs_descriptors={'conds': np.hstack((conds, conds)),
                              'runs': np.repeat(runs[0::2], 4)},
             channel_descriptors=chn_des
-<<<<<<< HEAD
-            )         
-        self.even_data = rsd.Dataset(
-            measurements=np.append(measurements[4:8], measurements[12:16], axis=0),
-            descriptors=des,
-           obs_descriptors={'conds': np.hstack((conds, conds)),
-                             'runs': np.repeat(runs[1::2], 4)},
-            channel_descriptors=chn_des
-            )
-    
-    def test_odd_even_split(self):
-        self.odd_split, self.even_split = rsd.nested_odd_even_split(self.full_data, 'conds', 'runs')
-        self.odd_split.sort_by('runs')
-        self.even_split.sort_by('runs')
-        
-        assert np.all(self.odd_data.measurements == \
-                self.odd_split.measurements)
-        assert self.odd_data.descriptors == \
-                self.odd_split.descriptors
-        assert np.all(self.odd_data.obs_descriptors['conds'] == \
-                self.odd_split.obs_descriptors['conds'])
-        assert np.all(self.odd_data.channel_descriptors['rois'] == \
-                self.odd_split.channel_descriptors['rois'])   
-        assert np.all(self.even_data.measurements == \
-                self.even_split.measurements)
-        assert self.even_data.descriptors == \
-                self.even_split.descriptors
-        assert np.all(self.even_data.obs_descriptors['conds'] == \
-                self.even_split.obs_descriptors['conds'])
-        assert np.all(self.even_data.channel_descriptors['rois'] == \
-                self.even_split.channel_descriptors['rois'])
-            
-=======
             )
         self.even_data = rsd.Dataset(
             measurements=np.append(measurements[4:8], measurements[12:16],
@@ -682,6 +562,5 @@
             self.even_split.channel_descriptors['rois'])
 
 
->>>>>>> 2568ac4c
 if __name__ == '__main__':
     unittest.main()